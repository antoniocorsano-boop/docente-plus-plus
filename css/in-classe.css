/* In Classe Page Styles - Mobile First, Responsive, HTML5, CSS3 */

/* Reset and Base */
body {
    background: var(--md-sys-color-surface);
    color: var(--md-sys-color-on-surface);
    font-family: var(--font-family-primary);
}

/* Daily View Container */
.daily-view-container {
    margin-bottom: var(--md-spacing-lg, var(--spacing-lg));
    background: var(--md-sys-color-surface-container);
    border-radius: var(--md-shape-medium, var(--md-radius-medium));
    padding: var(--md-spacing-md, var(--spacing-md));
    box-shadow: var(--md-sys-elevation-level1, var(--md-elevation-1));
}

/* Week Navigation */
.week-navigation {
    display: flex;
    align-items: center;
    justify-content: space-between;
    margin-bottom: var(--spacing-lg);
    padding: var(--spacing-sm) 0;
}

.week-info {
    text-align: center;
    flex: 1;
}

.week-info h2 {
    margin: 0;
    font-size: var(--font-size-xl);
    font-weight: 500;
    color: var(--md-sys-color-on-surface);
}

.current-date {
    margin: var(--md-spacing-xs, var(--spacing-xs)) 0 0 0;
    font-size: var(--font-size-sm);
    color: var(--md-sys-color-on-surface-variant);
}

.nav-btn {
    display: flex;
    align-items: center;
    justify-content: center;
    width: 48px;
    height: 48px;
    border: none;
    background: var(--md-sys-color-primary-container);
    color: var(--md-sys-color-on-primary-container);
    border-radius: 50%;
    cursor: pointer;
    transition: all var(--md-transition-duration) var(--md-transition-timing);
    box-shadow: var(--md-sys-elevation-level1, var(--md-elevation-1));
}

.nav-btn:hover {
    background: var(--md-sys-color-primary);
    color: var(--md-sys-color-on-primary);
    box-shadow: var(--md-sys-elevation-level2, var(--md-elevation-2));
}

.nav-btn:active {
    transform: scale(0.95);
}

.nav-btn:focus {
    outline: 2px solid var(--md-sys-color-primary);
    outline-offset: 2px;
}

.nav-btn .material-symbols-outlined {
    font-size: 24px;
}

/* Daily Schedule Grid */
.daily-schedule-grid {
    display: grid;
    grid-template-columns: 1fr;
    gap: var(--spacing-md);
}

/* Time Slot Card */
.time-slot {
    position: relative;
    display: flex;
    flex-direction: column;
    padding: var(--md-spacing-md, var(--spacing-md));
    background: var(--md-sys-color-surface);
    border-radius: var(--md-shape-medium, var(--md-radius-medium));
    border-left: 4px solid var(--md-sys-color-primary);
    cursor: pointer;
    transition: all var(--md-transition-duration) var(--md-transition-timing);
    box-shadow: var(--md-sys-elevation-level1, var(--md-elevation-1));
    min-height: 100px;
}

.time-slot:hover {
    box-shadow: var(--md-sys-elevation-level3, var(--md-elevation-3));
    transform: translateY(-2px);
}

.time-slot:active {
    transform: translateY(0);
}

.time-slot:focus {
    outline: 2px solid var(--md-sys-color-primary);
    outline-offset: 2px;
}

/* Empty Slot */
.time-slot.empty {
    background: var(--md-sys-color-surface-container-low);
    border-left-color: var(--md-sys-color-outline-variant);
    cursor: default;
    opacity: 0.6;
}

.time-slot.empty:hover {
    transform: none;
    box-shadow: var(--md-sys-elevation-level1, var(--md-elevation-1));
}

/* Slot Status States */
.time-slot.active {
    border-left-color: var(--md-sys-color-primary);
    background: var(--md-sys-color-primary-container);
}

.time-slot.completed {
    border-left-color: var(--md-sys-color-tertiary);
    opacity: 0.8;
}

.time-slot.future {
    border-left-color: var(--md-sys-color-secondary);
}

/* Subject Colors */
.time-slot[data-subject="Matematica"] {
    border-left-color: #2196F3;
}

.time-slot[data-subject="Italiano"] {
    border-left-color: #F44336;
}

.time-slot[data-subject="Inglese"] {
    border-left-color: #4CAF50;
}

.time-slot[data-subject="Scienze"] {
    border-left-color: #9C27B0;
}

.time-slot[data-subject="Storia"] {
    border-left-color: #FF9800;
}

.time-slot[data-subject="Geografia"] {
    border-left-color: #00BCD4;
}

.time-slot[data-subject="Arte"] {
    border-left-color: #E91E63;
}

.time-slot[data-subject="Musica"] {
    border-left-color: #9E9D24;
}

.time-slot[data-subject="Educazione Fisica"] {
    border-left-color: #795548;
}

/* Slot Header */
.slot-header {
    display: flex;
    justify-content: space-between;
    align-items: flex-start;
    margin-bottom: var(--md-spacing-sm, var(--spacing-sm));
}

.slot-time {
    font-size: var(--font-size-lg);
    font-weight: 600;
    color: var(--md-sys-color-on-surface);
    font-variant-numeric: tabular-nums;
}

.slot-status-indicator {
    display: inline-flex;
    align-items: center;
    padding: 2px 8px;
    border-radius: 12px;
    font-size: var(--font-size-xs);
    font-weight: 600;
    text-transform: uppercase;
    letter-spacing: 0.5px;
}

.slot-status-indicator.active {
    background: var(--md-sys-color-primary);
    color: var(--md-sys-color-on-primary);
}

.slot-status-indicator.completed {
    background: var(--md-sys-color-tertiary-container);
    color: var(--md-sys-color-on-tertiary-container);
}

.slot-status-indicator.future {
    background: var(--md-sys-color-secondary-container);
    color: var(--md-sys-color-on-secondary-container);
}

/* Slot Body */
.slot-body {
    flex: 1;
}

.slot-subject {
    font-size: var(--font-size-base);
    font-weight: 600;
    color: var(--md-sys-color-on-surface);
    margin-bottom: var(--md-spacing-xs, var(--spacing-xs));
}

.slot-class {
    font-size: var(--font-size-sm);
    color: var(--md-sys-color-on-surface-variant);
    margin-bottom: var(--md-spacing-xs, var(--spacing-xs));
}

.slot-activity-type {
    display: inline-flex;
    align-items: center;
    padding: var(--md-spacing-xs, var(--spacing-xs)) var(--md-spacing-sm, var(--spacing-sm));
    background: var(--md-sys-color-surface-container-high);
    border-radius: var(--md-shape-small, var(--md-radius-small));
    font-size: var(--font-size-xs);
    color: var(--md-sys-color-on-surface-variant);
}

/* Empty Slot Content */
.empty-slot-content {
    display: flex;
    flex-direction: column;
    align-items: center;
    justify-content: center;
    text-align: center;
    color: var(--md-sys-color-on-surface-variant);
    padding: var(--md-spacing-md, var(--spacing-md)) 0;
}

.empty-slot-content .material-symbols-outlined {
    font-size: 32px;
    opacity: 0.3;
    margin-bottom: var(--md-spacing-xs, var(--spacing-xs));
}

.empty-slot-content p {
    margin: 0;
    font-size: var(--font-size-sm);
}

/* Lesson Details Modal */
.lesson-details-content {
    max-width: 500px;
}

.modal-close-btn {
    position: absolute;
    top: var(--md-spacing-md, var(--spacing-md));
    right: var(--md-spacing-md, var(--spacing-md));
    background: transparent;
    border: none;
    color: var(--md-sys-color-on-surface-variant);
    cursor: pointer;
    padding: var(--md-spacing-xs, var(--spacing-xs));
    border-radius: 50%;
    width: 40px;
    height: 40px;
    display: flex;
    align-items: center;
    justify-content: center;
    transition: background var(--md-transition-duration) var(--md-transition-timing);
}

.modal-close-btn:hover {
    background: var(--md-sys-color-surface-container-high);
}

.lesson-details-body {
    margin: var(--md-spacing-lg, var(--spacing-lg)) 0;
}

.detail-item {
    display: flex;
    align-items: baseline;
    padding: var(--md-spacing-sm, var(--spacing-sm)) 0;
    border-bottom: 1px solid var(--md-sys-color-outline-variant);
}

.detail-item:last-child {
    border-bottom: none;
}

.detail-label {
    font-weight: 600;
    color: var(--md-sys-color-on-surface-variant);
    min-width: 100px;
    font-size: var(--font-size-sm);
}

.detail-value {
    color: var(--md-sys-color-on-surface);
    font-size: var(--font-size-base);
}

.status-badge {
    display: inline-flex;
    align-items: center;
    padding: var(--md-spacing-xs, var(--spacing-xs)) var(--md-spacing-sm, var(--spacing-sm));
    border-radius: var(--md-shape-small, var(--md-radius-small));
    font-size: var(--font-size-xs);
    font-weight: 600;
    text-transform: uppercase;
}

.status-badge.active {
    background: var(--md-sys-color-primary-container);
    color: var(--md-sys-color-on-primary-container);
}

.status-badge.completed {
    background: var(--md-sys-color-tertiary-container);
    color: var(--md-sys-color-on-tertiary-container);
}

.status-badge.future {
    background: var(--md-sys-color-secondary-container);
    color: var(--md-sys-color-on-secondary-container);
}

.modal-actions {
    display: flex;
    gap: var(--md-spacing-sm, var(--spacing-sm));
    justify-content: flex-end;
    margin-top: var(--md-spacing-lg, var(--spacing-lg));
}

/* Lesson Header */
.lesson-header {
    position: sticky;
    top: 0;
    z-index: 100;
    background: var(--md-primary);
    color: var(--md-on-primary);
    padding: var(--spacing-md);
    box-shadow: var(--md-elevation-2);
}

.lesson-header-content {
    display: flex;
    align-items: center;
    gap: var(--spacing-md);
    max-width: 1200px;
    margin: 0 auto;
}

.lesson-info {
    flex: 1;
    min-width: 0;
}

.lesson-info h1 {
    font-size: var(--font-size-xl);
    font-weight: 500;
    margin: 0 0 var(--spacing-xs) 0;
}

.lesson-meta {
    display: flex;
    flex-wrap: wrap;
    gap: var(--spacing-sm);
    font-size: var(--font-size-sm);
    opacity: 0.9;
}

.lesson-meta > span {
    display: inline-flex;
    align-items: center;
    gap: var(--spacing-xs);
}

.activity-badge {
    background: var(--md-sys-color-surface-variant);
    padding: var(--spacing-xs) var(--spacing-sm);
    border-radius: var(--md-radius-small);
    font-weight: 500;
    opacity: 0.8;
}

.lesson-header .icon-btn {
    color: var(--md-on-primary);
    background: transparent;
}

.lesson-header .btn-secondary {
    background: var(--md-sys-color-primary-container);
    color: var(--md-sys-color-on-primary-container);
    border: none;
    opacity: 0.8;
}

.lesson-header .btn-secondary:hover {
    background: var(--md-sys-color-primary-container);
    opacity: 1;
}

/* Main Content */
.in-classe-main {
    max-width: 1200px;
    margin: 0 auto;
    padding: var(--spacing-md);
}

/* Collapsible Sections */
.collapsible-section {
    background: var(--md-surface-container);
    border-radius: var(--md-radius-medium);
    margin-bottom: var(--spacing-md);
    box-shadow: var(--md-elevation-1);
    overflow: hidden;
}

.section-header {
    display: flex;
    align-items: center;
    justify-content: space-between;
    padding: var(--spacing-md);
    cursor: pointer;
    user-select: none;
    transition: background var(--md-transition-duration) var(--md-transition-timing);
}

.section-header:hover {
    background: var(--md-surface-container-high);
}

.section-header:focus {
    outline: 2px solid var(--md-primary);
    outline-offset: -2px;
}

.section-title {
    display: flex;
    align-items: center;
    gap: var(--spacing-sm);
    flex: 1;
}

.section-title h2 {
    font-size: var(--font-size-lg);
    font-weight: 500;
    margin: 0;
}

.section-title .material-symbols-outlined {
    color: var(--md-primary);
    font-size: var(--md-spacing-lg);
}

.section-count {
    display: inline-flex;
    align-items: center;
    justify-content: center;
    min-width: 2var(--md-spacing-xs);
    height: 2var(--md-spacing-xs);
    padding: 0 var(--spacing-xs);
    background: var(--md-primary);
    color: var(--md-on-primary);
    border-radius: 12px;
    font-size: var(--font-size-xs);
    font-weight: 600;
}

.expand-icon {
    transition: transform var(--md-transition-duration) var(--md-transition-timing);
    color: var(--md-text-secondary);
}

.section-header[aria-expanded="true"] .expand-icon {
    transform: rotate(180deg);
}

.section-content {
    padding: 0 var(--spacing-md) var(--spacing-md) var(--spacing-md);
}

.section-actions {
    margin-bottom: var(--spacing-md);
}

/* AI Badge */
.ai-badge {
    display: inline-flex;
    align-items: center;
<<<<<<< HEAD
    padding: 2px var(--md-spacing-sm);
    background: linear-gradient(135deg, #667eea 0%, #764ba2 100%);
    color: white;
=======
    padding: 2px 8px;
    background: var(--md-sys-color-tertiary);
    color: var(--md-sys-color-on-tertiary);
>>>>>>> e2f66528
    font-size: 10px;
    font-weight: 700;
    border-radius: var(--md-spacing-xs);
    letter-spacing: 0.5px;
}

.badge-beta {
    display: inline-flex;
    padding: 2px 6px;
    background: var(--md-warning);
    color: white;
    font-size: 10px;
    font-weight: 700;
    border-radius: var(--md-spacing-xs);
    margin-left: var(--spacing-xs);
}

/* Activities List */
.activities-list {
    display: flex;
    flex-direction: column;
    gap: var(--spacing-sm);
}

.activity-item {
    display: flex;
    align-items: center;
    gap: var(--spacing-md);
    padding: var(--spacing-md);
    background: var(--md-surface);
    border-radius: var(--md-radius-small);
    border-left: var(--md-spacing-xs) solid var(--md-primary);
}

.activity-info {
    flex: 1;
    min-width: 0;
}

.activity-info h4 {
    margin: 0 0 var(--spacing-xs) 0;
    font-size: var(--font-size-base);
    font-weight: 500;
}

.activity-info p {
    margin: 0;
    font-size: var(--font-size-sm);
    color: var(--md-text-secondary);
}

.activity-type-badge {
    padding: var(--spacing-xs) var(--spacing-sm);
    background: var(--md-primary-container);
    color: var(--md-on-primary-container);
    border-radius: var(--md-radius-small);
    font-size: var(--font-size-xs);
    font-weight: 500;
}

.activity-actions {
    display: flex;
    gap: var(--spacing-xs);
}

/* Homework List */
.homework-list {
    display: flex;
    flex-direction: column;
    gap: var(--spacing-sm);
}

.homework-item {
    display: flex;
    align-items: flex-start;
    gap: var(--spacing-md);
    padding: var(--spacing-md);
    background: var(--md-surface);
    border-radius: var(--md-radius-small);
    border-left: var(--md-spacing-xs) solid var(--md-secondary);
}

.homework-checkbox {
    margin-top: var(--md-spacing-xs);
}

.homework-info {
    flex: 1;
    min-width: 0;
}

.homework-info h4 {
    margin: 0 0 var(--spacing-xs) 0;
    font-size: var(--font-size-base);
    font-weight: 500;
}

.homework-info p {
    margin: 0 0 var(--spacing-xs) 0;
    font-size: var(--font-size-sm);
    color: var(--md-text-secondary);
}

.homework-due {
    display: flex;
    align-items: center;
    gap: var(--spacing-xs);
    font-size: var(--font-size-xs);
    color: var(--md-text-secondary);
}

.homework-due.overdue {
    color: var(--md-error);
    font-weight: 600;
}

/* Students Evaluation Grid */
.students-evaluation-grid {
    display: grid;
    grid-template-columns: 1fr;
    gap: var(--spacing-md);
}

.student-eval-card {
    display: flex;
    align-items: center;
    gap: var(--spacing-md);
    padding: var(--spacing-md);
    background: var(--md-surface);
    border-radius: var(--md-radius-medium);
    box-shadow: var(--md-elevation-1);
}

.student-avatar {
    width: 4var(--md-spacing-sm);
    height: 4var(--md-spacing-sm);
    display: flex;
    align-items: center;
    justify-content: center;
    background: var(--md-primary-container);
    color: var(--md-on-primary-container);
    border-radius: 50%;
    font-weight: 600;
    font-size: var(--font-size-lg);
}

.student-eval-info {
    flex: 1;
    min-width: 0;
}

.student-eval-info h4 {
    margin: 0 0 var(--spacing-xs) 0;
    font-size: var(--font-size-base);
    font-weight: 500;
}

.student-eval-info .last-grade {
    font-size: var(--font-size-sm);
    color: var(--md-text-secondary);
}

.student-eval-actions {
    display: flex;
    gap: var(--spacing-xs);
}

/* Voice Recorder */
.voice-recorder {
    padding: var(--spacing-md);
}

.recording-controls {
    display: flex;
    justify-content: center;
    gap: var(--spacing-md);
    margin-bottom: var(--spacing-md);
}

.btn-large {
    padding: var(--spacing-md) var(--spacing-lg);
    font-size: var(--font-size-base);
}

.btn-record {
    background: var(--md-error);
    color: var(--md-on-error);
}

.btn-record:hover {
    background: var(--md-error);
    filter: brightness(1.1);
}

.btn-stop {
    background: var(--md-error);
    color: var(--md-on-error);
}

.recording-status {
    display: flex;
    align-items: center;
    justify-content: center;
    gap: var(--spacing-md);
    padding: var(--spacing-md);
}

.recording-indicator {
    display: flex;
    align-items: center;
    gap: var(--spacing-sm);
    color: var(--md-error);
    font-weight: 500;
}

.pulse-dot {
    width: 12px;
    height: 12px;
    background: var(--md-error);
    border-radius: 50%;
    animation: pulse 1.5s ease-in-out infinite;
}

@keyframes pulse {
    0%, 100% {
        opacity: 1;
        transform: scale(1);
    }
    50% {
        opacity: 0.5;
        transform: scale(1.2);
    }
}

.recording-time {
    font-size: var(--font-size-2xl);
    font-weight: 600;
    font-variant-numeric: tabular-nums;
    color: var(--md-text-primary);
}

.audio-playback {
    margin: var(--spacing-md) 0;
}

.audio-playback audio {
    width: 100%;
}

/* Transcription Area */
.transcription-area {
    margin-top: var(--spacing-md);
    padding: var(--spacing-md);
    background: var(--md-surface-container-high);
    border-radius: var(--md-radius-medium);
}

.transcription-area h4 {
    display: flex;
    align-items: center;
    gap: var(--spacing-sm);
    margin: 0 0 var(--spacing-md) 0;
    font-size: var(--font-size-base);
    font-weight: 500;
}

.transcription-text {
    padding: var(--spacing-md);
    background: var(--md-surface);
    border-radius: var(--md-radius-small);
    min-height: 100px;
    white-space: pre-wrap;
    line-height: 1.6;
}

.transcription-actions {
    margin-top: var(--spacing-md);
}

/* Analytics */
.analytics-grid {
    display: grid;
    grid-template-columns: 1fr;
    gap: var(--spacing-md);
}

.analytics-card {
    padding: var(--spacing-md);
    background: var(--md-surface);
    border-radius: var(--md-radius-medium);
    box-shadow: var(--md-elevation-1);
}

.analytics-card h4 {
    margin: 0 0 var(--spacing-md) 0;
    font-size: var(--font-size-base);
    font-weight: 500;
}

.chart-container {
    position: relative;
    height: 200px;
    margin-bottom: var(--spacing-md);
}

.chart-container canvas {
    max-height: 100%;
}

.analytics-summary {
    display: flex;
    gap: var(--spacing-md);
    font-size: var(--font-size-sm);
}

.analytics-summary span {
    color: var(--md-text-secondary);
}

.analytics-summary strong {
    color: var(--md-text-primary);
    font-weight: 600;
}

/* Summary Editor */
.summary-editor {
    margin-bottom: var(--spacing-lg);
}

.summary-editor h4 {
    margin: 0 0 var(--spacing-md) 0;
    font-size: var(--font-size-base);
    font-weight: 500;
}

.summary-editor textarea {
    width: 100%;
    padding: var(--spacing-md);
    border: 1px solid var(--md-border);
    border-radius: var(--md-radius-small);
    font-family: var(--font-family-primary);
    font-size: var(--font-size-base);
    resize: vertical;
}

/* Next Steps */
.next-steps {
    margin-bottom: var(--spacing-lg);
}

.next-steps h4 {
    margin: 0 0 var(--spacing-md) 0;
    font-size: var(--font-size-base);
    font-weight: 500;
}

#next-steps-list {
    display: flex;
    flex-direction: column;
    gap: var(--spacing-sm);
    margin-bottom: var(--spacing-md);
}

.next-step-item {
    display: flex;
    align-items: center;
    gap: var(--spacing-sm);
    padding: var(--spacing-sm);
    background: var(--md-surface);
    border-radius: var(--md-radius-small);
}

.next-step-item input[type="checkbox"] {
    width: 20px;
    height: 20px;
    cursor: pointer;
}

.next-step-text {
    flex: 1;
    min-width: 0;
}

.next-step-item.completed .next-step-text {
    text-decoration: line-through;
    color: var(--md-text-secondary);
}

.summary-actions {
    display: flex;
    gap: var(--spacing-sm);
    flex-wrap: wrap;
}

/* Modals */
.modal {
    position: fixed;
    top: 0;
    left: 0;
    right: 0;
    bottom: 0;
    background: var(--md-overlay);
    display: flex;
    align-items: center;
    justify-content: center;
    z-index: 1000;
    padding: var(--spacing-md);
}

.modal .modal-content {
    background: var(--md-surface);
    border-radius: var(--md-radius-large);
    padding: var(--spacing-lg);
    max-width: 500px;
    width: 100%;
    max-height: 90vh;
    overflow-y: auto;
    box-shadow: var(--md-elevation-5);
}

.modal h3 {
    margin: 0 0 var(--spacing-md) 0;
    font-size: var(--font-size-xl);
    font-weight: 500;
}

.form-group {
    margin-bottom: var(--spacing-md);
}

.form-group label {
    display: block;
    margin-bottom: var(--spacing-xs);
    font-weight: 500;
    font-size: var(--font-size-sm);
    color: var(--md-text-primary);
}

.form-group input,
.form-group textarea,
.form-group select {
    width: 100%;
    padding: var(--spacing-sm);
    border: 1px solid var(--md-border);
    border-radius: var(--md-radius-small);
    font-family: var(--font-family-primary);
    font-size: var(--font-size-base);
}

.form-group textarea {
    resize: vertical;
}

.form-actions {
    display: flex;
    gap: var(--spacing-sm);
    justify-content: flex-end;
    margin-top: var(--spacing-lg);
}

/* Empty States */
.empty-state {
    text-align: center;
    padding: var(--spacing-xl) var(--spacing-md);
    color: var(--md-text-secondary);
}

.empty-state .material-symbols-outlined {
    font-size: 6var(--md-spacing-xs);
    opacity: 0.3;
    margin-bottom: var(--spacing-md);
}

.empty-state p {
    margin: 0;
    font-size: var(--font-size-base);
}

/* Responsive - Tablet */
@media (min-width: 76var(--md-spacing-sm)) {
    .lesson-header {
        padding: var(--spacing-lg);
    }
    
    .lesson-info h1 {
        font-size: var(--font-size-2xl);
    }
    
    .lesson-header .btn-label {
        display: inline;
    }
    
    .in-classe-main {
        padding: var(--spacing-lg);
    }
    
    .students-evaluation-grid {
        grid-template-columns: repeat(2, 1fr);
    }
    
    .analytics-grid {
        grid-template-columns: repeat(2, 1fr);
    }
    
    .analytics-card.full-width {
        grid-column: 1 / -1;
    }
    
    /* Daily Schedule Grid - 2 columns on tablet */
    .daily-schedule-grid {
        grid-template-columns: repeat(2, 1fr);
    }
}

/* Responsive - Desktop */
@media (min-width: 102var(--md-spacing-xs)) {
    .students-evaluation-grid {
        grid-template-columns: repeat(3, 1fr);
    }
    
    .summary-actions {
        justify-content: flex-start;
    }
    
    /* Daily Schedule Grid - 3 columns on desktop */
    .daily-schedule-grid {
        grid-template-columns: repeat(3, 1fr);
    }
}

/* Mobile - Hide labels on small screens */
@media (max-width: 767px) {
    .lesson-header .btn-label {
        display: none;
    }
    
    .lesson-meta {
        font-size: 12px;
    }
}

/* Accessibility */
@media (prefers-reduced-motion: reduce) {
    * {
        animation-duration: 0.01ms !important;
        animation-iteration-count: 1 !important;
        transition-duration: 0.01ms !important;
    }
}

/* Dark Theme Support */
@media (prefers-color-scheme: dark) {
    body {
        background: var(--md-surface-dim);
    }
}

/* Print Styles */
@media print {
    .lesson-header {
        position: static;
        box-shadow: none;
    }
    
    .section-header {
        cursor: default;
    }
    
    .expand-icon,
    .btn,
    .icon-btn {
        display: none;
    }
    
    .section-content {
        display: block !important;
    }
}

/* Daily Timeline Widget */
.daily-timeline-section {
    background: var(--md-surface-container);
    border-radius: 12px;
    padding: var(--spacing-lg);
    margin-bottom: var(--spacing-lg);
    box-shadow: var(--md-elevation-1);
}

.daily-timeline-header {
    display: flex;
    justify-content: space-between;
    align-items: center;
    margin-bottom: var(--spacing-md);
}

.daily-timeline-header h2 {
    display: flex;
    align-items: center;
    gap: var(--spacing-sm);
    font-size: var(--font-size-lg);
    font-weight: 500;
    margin: 0;
    color: var(--md-text-primary);
}

.daily-timeline-header .material-symbols-outlined {
    font-size: 28px;
    color: var(--md-primary);
}

.current-date-label {
    font-size: var(--font-size-sm);
    color: var(--md-text-secondary);
    font-weight: 400;
}

.daily-timeline-container {
    min-height: 100px;
}

.daily-timeline-list {
    display: flex;
    flex-direction: column;
    gap: var(--spacing-md);
}

.daily-timeline-item {
    display: flex;
    align-items: center;
    gap: var(--spacing-md);
    padding: var(--spacing-md);
    background: var(--md-surface);
    border-radius: 8px;
    border-left: 4px solid var(--md-outline);
    transition: all 0.3s ease;
}

.daily-timeline-item.current {
    border-left-color: var(--md-primary);
    background: var(--md-primary-container);
    box-shadow: var(--md-elevation-2);
}

.daily-timeline-item.past {
    border-left-color: var(--md-outline-variant);
    opacity: 0.7;
}

.daily-timeline-item.future {
    border-left-color: var(--md-tertiary);
}

.timeline-time {
    display: flex;
    flex-direction: column;
    align-items: center;
    gap: 4px;
    min-width: 80px;
}

.timeline-time strong {
    font-size: var(--font-size-lg);
    color: var(--md-text-primary);
}

.timeline-icon {
    font-size: 24px;
    color: var(--md-primary);
}

.daily-timeline-item.current .timeline-icon {
    color: var(--md-primary);
    animation: pulse 2s ease-in-out infinite;
}

.daily-timeline-item.past .timeline-icon {
    color: var(--md-outline);
}

.timeline-badge {
    font-size: var(--font-size-xs);
    padding: 2px 8px;
    background: var(--md-primary);
    color: var(--md-on-primary);
    border-radius: 12px;
    font-weight: 500;
}

.timeline-content {
    flex: 1;
    min-width: 0;
}

.timeline-content h4 {
    margin: 0 0 4px 0;
    font-size: var(--font-size-md);
    font-weight: 500;
    color: var(--md-text-primary);
}

.timeline-content p {
    margin: 2px 0;
    font-size: var(--font-size-sm);
    color: var(--md-text-secondary);
}

.timeline-actions {
    display: flex;
    gap: var(--spacing-sm);
}

.daily-timeline-empty {
    display: flex;
    flex-direction: column;
    align-items: center;
    justify-content: center;
    padding: var(--spacing-xl);
    text-align: center;
    color: var(--md-text-secondary);
}

.daily-timeline-empty .material-symbols-outlined {
    font-size: 64px;
    opacity: 0.3;
    margin-bottom: var(--spacing-md);
}

.daily-timeline-empty p {
    margin: 0;
    font-size: var(--font-size-md);
}

@keyframes pulse {
    0%, 100% {
        opacity: 1;
        transform: scale(1);
    }
    50% {
        opacity: 0.7;
        transform: scale(1.1);
    }
}

/* Responsive adjustments for daily timeline */
@media (max-width: 768px) {
    .daily-timeline-item {
        flex-direction: column;
        align-items: flex-start;
    }
    
    .timeline-time {
        flex-direction: row;
        align-items: center;
        width: 100%;
        justify-content: flex-start;
    }
    
    .timeline-actions {
        width: 100%;
    }
    
    .timeline-actions .btn {
        flex: 1;
    }
}<|MERGE_RESOLUTION|>--- conflicted
+++ resolved
@@ -512,15 +512,9 @@
 .ai-badge {
     display: inline-flex;
     align-items: center;
-<<<<<<< HEAD
     padding: 2px var(--md-spacing-sm);
     background: linear-gradient(135deg, #667eea 0%, #764ba2 100%);
     color: white;
-=======
-    padding: 2px 8px;
-    background: var(--md-sys-color-tertiary);
-    color: var(--md-sys-color-on-tertiary);
->>>>>>> e2f66528
     font-size: 10px;
     font-weight: 700;
     border-radius: var(--md-spacing-xs);
