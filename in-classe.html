<!doctype html>
<html lang="it">
<head>
  <meta charset="utf-8" />
  <meta name="viewport" content="width=device-width,initial-scale=1" />
  <title>In Classe</title>
  <style>
    /* Theme variables and two visual variants - scoped to this file so we only change in-classe.html */
    :root{
      --bg: #130f14;
      --surface: #1b151b;
      --text: #f4eefe;
      --muted: #bdb0c3;
      --accent: #CFA8FF;
      --accent-strong: #b788ff;
      --radius-lg: 28px;
      --hit: 44px;
      --gap: 16px;
    }

    /* Variant 1 - default (coherent with Home) */
    .variant-default { --accent: #CFA8FF; --accent-strong: #b788ff; --gap:16px; }

    /* Variant 2 - higher contrast alternate */
    .variant-contrast { --accent: #FFD48A; --accent-strong: #ffb86b; --gap:12px; }

    body{ background: var(--bg); color:var(--text); font-family: Inter, system-ui, -apple-system, 'Segoe UI', Roboto, 'Helvetica Neue', Arial; margin:0; }
    .page{ max-width:920px; margin:0 auto; padding:20px; }
    header.h{ text-align:center; padding:18px 8px; }
    header.h h1{ margin:0; font-size:1.6rem; font-weight:700; }
    header.h p{ margin:8px 0 0; color:var(--muted); }

    /* Lesson card list - minimal, non-invasive */
    .lesson-card{ background: linear-gradient(180deg, rgba(255,255,255,0.02), rgba(255,255,255,0.01)); border-radius:12px; padding:16px; margin:18px 0; border:1px solid rgba(255,255,255,0.03); }
    .lesson-title{ font-size:1.25rem; font-weight:800; margin:8px 0; }
    .lesson-meta{ color:var(--muted); display:flex; flex-direction:column; gap:8px; font-size:0.98rem; }

    /* Buttons */
    .btn{ min-height:var(--hit); display:inline-flex; align-items:center; gap:10px; padding:10px 18px; border-radius:999px; font-weight:600; cursor:pointer; border:none; }
    .btn-primary{ background:var(--accent); color:#1a0f1a; box-shadow:0 6px 16px rgba(0,0,0,0.45); }
    .btn-secondary{ background:transparent; color:var(--accent); border:2px solid rgba(207,168,255,0.18); }

    /* Floating action button */
    .fab{ position: fixed; right:18px; bottom:18px; width:64px; height:64px; border-radius:50%; display:flex; align-items:center; justify-content:center; background:var(--accent-strong); color:var(--text); z-index:1000; box-shadow:0 12px 30px rgba(0,0,0,0.6); }

    /* Drawer styles (scoped, file-only change) */
    .lesson-drawer-backdrop{ position:fixed; inset:0; background:rgba(0,0,0,0.55); z-index:1100; display:none; align-items:flex-end; justify-content:center; }
    .lesson-drawer{ width:100%; max-width:760px; background:linear-gradient(180deg,var(--surface), #231824); border-top-left-radius:var(--radius-lg); border-top-right-radius:var(--radius-lg); padding:20px; box-shadow:0 8px 24px rgba(11,7,15,0.6); max-height:86vh; overflow:auto; position:relative; }
    .drawer-close{ position:absolute; right:14px; top:12px; background:transparent; border:2px solid rgba(255,255,255,0.06); color:var(--text); width:40px; height:40px; border-radius:8px; }

    .drawer-header{ padding-bottom:8px; border-bottom:1px solid rgba(255,255,255,0.03); }
    .drawer-footer{ display:flex; gap:12px; margin-top:16px; }

    /* Accessibility focus */
    button:focus, .btn:focus{ outline:3px solid rgba(207,168,255,0.24); outline-offset:3px; }

    /* Variant UI helper controls (small panel) */
    .variants-panel{ position:fixed; left:18px; bottom:18px; z-index:1200; display:flex; gap:8px; background:rgba(0,0,0,0.35); padding:8px; border-radius:12px; }
    .variants-panel button{ padding:8px 10px; border-radius:8px; background:rgba(255,255,255,0.03); color:var(--text); border:1px solid rgba(255,255,255,0.04); font-size:0.9rem; }

    @media(min-width:900px){ .lesson-drawer-backdrop{ align-items:flex-start; justify-content:flex-end; } .lesson-drawer{ width:420px; border-radius:12px; top:120px; right:28px; position:fixed; } }
  </style>
</head>
<body class="variant-default">
  <div class="page">
    <header class="h">
      <h1>In Classe</h1>
      <p>Esplora e iscriviti alle lezioni disponibili</p>
    </header>

    <!-- Filter (kept minimal) -->
    <div>
      <label for="materia">Materia</label>
      <select id="materia">
        <option>Tutte le materie</option>
      </select>
    </div>

    <!-- Example lesson list (kept simple) -->
    <div class="lesson-card" data-lesson-id="1">
      <div class="lesson-meta">Teoria • Matematica</div>
      <div class="lesson-title">Introduzione all'Algebra Lineare</div>
      <div class="lesson-meta">
        <div>👤 Prof. Mario Rossi</div>
        <div>👥 Classe 3A</div>
        <div>⏱ 08:00 - 09:00 (60 min)</div>
        <div>📅 lunedì 20 ottobre</div>
        <div style="font-weight:700">18 / 25 iscritti</div>
      </div>
      <div style="margin-top:12px; display:flex; gap:12px; align-items:center;">
        <button class="btn btn-secondary" onclick="openDrawer(1)">ℹ️ Dettagli</button>
        <button class="btn btn-primary" onclick="subscribe(1)">➕ Iscriviti</button>
      </div>
    </div>

    <div class="lesson-card" data-lesson-id="2">
      <div class="lesson-meta">Laboratorio • Scienze</div>
      <div class="lesson-title">Esperimenti di Chimica Organica</div>
      <div class="lesson-meta">
        <div>👤 Prof.ssa Laura Bianchi</div>
        <div>👥 Classe 4B</div>
        <div>⏱ 10:00 - 12:00 (120 min)</div>
        <div>📅 lunedì 20 ottobre</div>
        <div style="font-weight:700">15 / 20 iscritti</div>
      </div>
      <div style="margin-top:12px; display:flex; gap:12px; align-items:center;">
        <button class="btn btn-secondary" onclick="openDrawer(2)">ℹ️ Dettagli</button>
        <button class="btn btn-primary" onclick="subscribe(2)">➕ Iscriviti</button>
      </div>
    </div>

<<<<<<< HEAD
    <!-- Lesson Details Drawer -->
    <div class="lesson-drawer-backdrop" id="lesson-drawer-backdrop" aria-hidden="true"></div>
    <aside class="lesson-drawer" id="lesson-drawer" role="dialog" aria-modal="true" aria-labelledby="drawer-title" aria-hidden="true">
        <div class="lesson-drawer-header">
            <div class="lesson-drawer-handle"></div>
            <button class="drawer-close" id="drawer-close" aria-label="Chiudi dettagli lezione">
                <span class="material-symbols-outlined">close</span>
            </button>
            <h3 class="lesson-drawer-title" id="drawer-title">Dettagli Lezione</h3>
            <div class="lesson-drawer-meta" id="drawer-meta">
                <span class="icon-label">
                    <span class="material-symbols-outlined">schedule</span>
                    <span id="drawer-time">08:00 - 09:00</span>
                </span>
                <span class="icon-label">
                    <span class="material-symbols-outlined">room</span>
                    <span id="drawer-room">Aula 101</span>
                </span>
                <span class="icon-label">
                    <span class="material-symbols-outlined">groups</span>
                    <span id="drawer-class">5A</span>
                </span>
            </div>
        </div>
        
        <div class="lesson-drawer-content">
            <div class="lesson-drawer-section">
                <h4>
                    <span class="material-symbols-outlined">info</span>
                    Informazioni
                </h4>
                <div class="icon-label">
                    <span class="material-symbols-outlined">book</span>
                    <span id="drawer-subject">Materia</span>
                </div>
                <p id="drawer-description" style="margin-top: var(--spacing-sm); color: var(--md-text-secondary);">
                    Descrizione della lezione
                </p>
            </div>
            
            <div class="lesson-drawer-section">
                <h4>
                    <span class="material-symbols-outlined">assignment</span>
                    Attività
                </h4>
                <div id="drawer-activities">
                    <p style="color: var(--md-text-secondary); font-size: var(--font-size-sm);">
                        Nessuna attività programmata
                    </p>
                </div>
            </div>
        </div>
        
        <div class="lesson-drawer-footer">
            <button class="btn btn-secondary" id="drawer-details-btn" style="flex: 1;">
                <span class="material-symbols-outlined">open_in_new</span>
                Dettagli
            </button>
            <button class="btn btn-primary" id="drawer-join-btn" style="flex: 1;">
                <span class="material-symbols-outlined">login</span>
                Iscriviti
            </button>
        </div>
    </aside>

    <!-- Scripts -->
    <script src="js/icons.js"></script>
    <script src="js/schedule-patch.js"></script>
    <script type="module">
        // Import centralized theme system
        import themeProvider from './src/components/ThemeProvider.js';
        import { validatePageTheme } from './src/utils/ThemeValidator.js';
        import { initializeTheme, setupThemePicker } from './js/theme.js';
        
        // Initialize ThemeProvider (centralized theme management)
        themeProvider.initialize();
        
        // Also initialize legacy theme system for backwards compatibility
        initializeTheme();
        
        // Validate theme setup
        validatePageTheme('in-classe');
        
        // Import floating assistant
        import { initFloatingAssistant } from './js/floating-assistant.js';
        window.initFloatingAssistant = initFloatingAssistant;
        
        // Import and initialize DailyTimeline
        import { initDailyTimeline } from './src/components/DailyTimeline.js';
        
        // Initialize DailyTimeline on page load
        document.addEventListener('DOMContentLoaded', () => {
            const timeline = initDailyTimeline('daily-timeline', new Date(), (lesson) => {
                console.log('Lesson clicked:', lesson);
                // Navigate to lesson if needed
                if (lesson.id) {
                    window.location.href = `in-classe.html?lesson=${encodeURIComponent(lesson.id)}`;
                }
            });
            window.dailyTimeline = timeline;
        });
        
        // Make themeProvider available globally for debugging
        window.themeProvider = themeProvider;
    </script>
    <script type="module" src="js/in-classe.js"></script>
    <script src="js/schedule-enhance.js"></script>

    <!-- Drawer Control Script -->
    <script>
        // Lesson Drawer Functions
        function openDrawer(lessonData) {
            const drawer = document.getElementById('lesson-drawer');
            const backdrop = document.getElementById('lesson-drawer-backdrop');
            
            if (!drawer || !backdrop) return;
            
            // Populate drawer with lesson data if provided
            if (lessonData) {
                const title = document.getElementById('drawer-title');
                const time = document.getElementById('drawer-time');
                const room = document.getElementById('drawer-room');
                const classEl = document.getElementById('drawer-class');
                const subject = document.getElementById('drawer-subject');
                const description = document.getElementById('drawer-description');
                
                if (title && lessonData.title) title.textContent = lessonData.title;
                if (time && lessonData.time) time.textContent = lessonData.time;
                if (room && lessonData.room) room.textContent = lessonData.room;
                if (classEl && lessonData.class) classEl.textContent = lessonData.class;
                if (subject && lessonData.subject) subject.textContent = lessonData.subject;
                if (description && lessonData.description) description.textContent = lessonData.description;
            }
            
            // Show drawer
            backdrop.classList.add('active');
            drawer.classList.add('active');
            backdrop.setAttribute('aria-hidden', 'false');
            drawer.setAttribute('aria-hidden', 'false');
            document.body.classList.add('drawer-open');
            
            // Focus first interactive element
            const closeBtn = document.getElementById('drawer-close');
            if (closeBtn) closeBtn.focus();
        }
        
        function closeDrawer() {
            const drawer = document.getElementById('lesson-drawer');
            const backdrop = document.getElementById('lesson-drawer-backdrop');
            
            if (!drawer || !backdrop) return;
            
            backdrop.classList.remove('active');
            drawer.classList.remove('active');
            backdrop.setAttribute('aria-hidden', 'true');
            drawer.setAttribute('aria-hidden', 'true');
            document.body.classList.remove('drawer-open');
        }
        
        // Initialize drawer controls
        document.addEventListener('DOMContentLoaded', () => {
            const closeBtn = document.getElementById('drawer-close');
            const backdrop = document.getElementById('lesson-drawer-backdrop');
            const detailsBtn = document.getElementById('drawer-details-btn');
            const joinBtn = document.getElementById('drawer-join-btn');
            
            // Close button
            if (closeBtn) {
                closeBtn.addEventListener('click', closeDrawer);
            }
            
            // Backdrop click to close
            if (backdrop) {
                backdrop.addEventListener('click', closeDrawer);
            }
            
            // Escape key to close
            document.addEventListener('keydown', (e) => {
                if (e.key === 'Escape') {
                    closeDrawer();
                }
            });
            
            // Demo: Open drawer when clicking lesson cards (you can customize this)
            // Uncomment and customize as needed:
            /*
            document.querySelectorAll('.lesson-card, .daily-timeline-item').forEach(card => {
                card.addEventListener('click', (e) => {
                    // Prevent opening if clicking a button inside
                    if (e.target.closest('button')) return;
                    
                    // Extract lesson data from card
                    const lessonData = {
                        title: card.querySelector('h4')?.textContent || 'Lezione',
                        time: card.querySelector('.timeline-time strong')?.textContent || '08:00 - 09:00',
                        subject: 'Materia',
                        class: '5A',
                        room: 'Aula 101',
                        description: 'Descrizione della lezione'
                    };
                    
                    openDrawer(lessonData);
                });
            });
            */
            
            // Placeholder actions for drawer buttons
            if (detailsBtn) {
                detailsBtn.addEventListener('click', () => {
                    console.log('Opening lesson details...');
                    // Add your details navigation logic here
                });
            }
            
            if (joinBtn) {
                joinBtn.addEventListener('click', () => {
                    console.log('Joining lesson...');
                    // Add your join lesson logic here
                });
            }
        });
        
        // Make functions globally available
        window.openDrawer = openDrawer;
        window.closeDrawer = closeDrawer;
    </script>

    <!-- AI Agent Floating Action Button (FAB) -->
    <button id="ai-fab" class="ai-fab" title="Apri Assistente IA" aria-label="Apri Assistente IA">
        <span class="material-symbols-outlined">smart_toy</span>
    </button>
=======
  </div>

  <!-- Drawer (file-scoped change) -->
  <div id="lessonDrawerBackdrop" class="lesson-drawer-backdrop" role="dialog" aria-hidden="true" aria-modal="true">
    <aside class="lesson-drawer" role="document" aria-labelledby="lessonTitle">
      <button class="drawer-close" aria-label="Chiudi dettagli" onclick="closeDrawer()">✕</button>
      <header class="drawer-header">
        <h2 id="lessonTitle" class="lesson-title">Titolo lezione</h2>
        <div id="lessonShort" class="lesson-meta"></div>
      </header>

      <section id="lessonBody" style="margin-top:12px; color:var(--muted);"></section>

      <footer class="drawer-footer">
        <button class="btn btn-secondary" id="drawerDetailsBtn">ℹ️ Più info</button>
        <button class="btn btn-primary" id="drawerSubscribeBtn">➕ Iscriviti</button>
      </footer>
    </aside>
  </div>

  <!-- Variants panel (file-only control) -->
  <div class="variants-panel" aria-hidden="false">
    <button onclick="setVariant('default')">Default</button>
    <button onclick="setVariant('contrast')">Contrast</button>
    <button onclick="setVariant('compact')">Compatto</button>
  </div>

  <button class="fab" aria-label="Nuova lezione">🤖</button>

  <script>
    // Minimal data for demo; in real app this will come dynamically
    const LESSONS = {
      1: { title:"Introduzione all'Algebra Lineare", short:"Prof. Mario Rossi • Classe 3A", body: `08:00 - 09:00 (60 min)\nLunedì 20 ottobre\n18 / 25 iscritti` },
      2: { title:"Esperimenti di Chimica Organica", short:"Prof.ssa Laura Bianchi • Classe 4B", body: `10:00 - 12:00 (120 min)\nLunedì 20 ottobre\n15 / 20 iscritti` }
    };

    function openDrawer(id){
      const b = document.getElementById('lessonDrawerBackdrop');
      const t = document.getElementById('lessonTitle');
      const s = document.getElementById('lessonShort');
      const body = document.getElementById('lessonBody');
      const subscribeBtn = document.getElementById('drawerSubscribeBtn');
      const detailsBtn = document.getElementById('drawerDetailsBtn');
      const lesson = LESSONS[id];
      if(!lesson) return;
      t.textContent = lesson.title;
      s.textContent = lesson.short;
      body.textContent = lesson.body;
      subscribeBtn.onclick = ()=> subscribe(id);
      detailsBtn.onclick = ()=> alert('Mostra più dettagli per ' + lesson.title);
      b.style.display = 'flex';
      b.setAttribute('aria-hidden','false');
      document.body.style.overflow = 'hidden';
    }
    function closeDrawer(){
      const b = document.getElementById('lessonDrawerBackdrop');
      b.style.display = 'none';
      b.setAttribute('aria-hidden','true');
      document.body.style.overflow = '';
    }
    function subscribe(id){
      alert('Iscritto alla lezione ' + (LESSONS[id]?.title || id));
    }

    // Variants handling - apply class to body only (file-limited change)
    function setVariant(v){
      document.body.classList.remove('variant-default','variant-contrast');
      if(v==='default') document.body.classList.add('variant-default');
      if(v==='contrast') document.body.classList.add('variant-contrast');
      if(v==='compact'){
        document.documentElement.style.setProperty('--gap','8px');
        document.querySelectorAll('.lesson-card').forEach(c=>c.style.padding='10px');
      } else {
        document.documentElement.style.setProperty('--gap','16px');
        document.querySelectorAll('.lesson-card').forEach(c=>c.style.padding='16px');
      }
    }

    // Close drawer on backdrop click
    document.getElementById('lessonDrawerBackdrop').addEventListener('click', function(e){
      if(e.target === this) closeDrawer();
    });

    // set default variant explicitly
    setVariant('default');
  </script>
>>>>>>> cd75820e
</body>
</html><|MERGE_RESOLUTION|>--- conflicted
+++ resolved
@@ -109,7 +109,6 @@
       </div>
     </div>
 
-<<<<<<< HEAD
     <!-- Lesson Details Drawer -->
     <div class="lesson-drawer-backdrop" id="lesson-drawer-backdrop" aria-hidden="true"></div>
     <aside class="lesson-drawer" id="lesson-drawer" role="dialog" aria-modal="true" aria-labelledby="drawer-title" aria-hidden="true">
@@ -341,93 +340,5 @@
     <button id="ai-fab" class="ai-fab" title="Apri Assistente IA" aria-label="Apri Assistente IA">
         <span class="material-symbols-outlined">smart_toy</span>
     </button>
-=======
-  </div>
-
-  <!-- Drawer (file-scoped change) -->
-  <div id="lessonDrawerBackdrop" class="lesson-drawer-backdrop" role="dialog" aria-hidden="true" aria-modal="true">
-    <aside class="lesson-drawer" role="document" aria-labelledby="lessonTitle">
-      <button class="drawer-close" aria-label="Chiudi dettagli" onclick="closeDrawer()">✕</button>
-      <header class="drawer-header">
-        <h2 id="lessonTitle" class="lesson-title">Titolo lezione</h2>
-        <div id="lessonShort" class="lesson-meta"></div>
-      </header>
-
-      <section id="lessonBody" style="margin-top:12px; color:var(--muted);"></section>
-
-      <footer class="drawer-footer">
-        <button class="btn btn-secondary" id="drawerDetailsBtn">ℹ️ Più info</button>
-        <button class="btn btn-primary" id="drawerSubscribeBtn">➕ Iscriviti</button>
-      </footer>
-    </aside>
-  </div>
-
-  <!-- Variants panel (file-only control) -->
-  <div class="variants-panel" aria-hidden="false">
-    <button onclick="setVariant('default')">Default</button>
-    <button onclick="setVariant('contrast')">Contrast</button>
-    <button onclick="setVariant('compact')">Compatto</button>
-  </div>
-
-  <button class="fab" aria-label="Nuova lezione">🤖</button>
-
-  <script>
-    // Minimal data for demo; in real app this will come dynamically
-    const LESSONS = {
-      1: { title:"Introduzione all'Algebra Lineare", short:"Prof. Mario Rossi • Classe 3A", body: `08:00 - 09:00 (60 min)\nLunedì 20 ottobre\n18 / 25 iscritti` },
-      2: { title:"Esperimenti di Chimica Organica", short:"Prof.ssa Laura Bianchi • Classe 4B", body: `10:00 - 12:00 (120 min)\nLunedì 20 ottobre\n15 / 20 iscritti` }
-    };
-
-    function openDrawer(id){
-      const b = document.getElementById('lessonDrawerBackdrop');
-      const t = document.getElementById('lessonTitle');
-      const s = document.getElementById('lessonShort');
-      const body = document.getElementById('lessonBody');
-      const subscribeBtn = document.getElementById('drawerSubscribeBtn');
-      const detailsBtn = document.getElementById('drawerDetailsBtn');
-      const lesson = LESSONS[id];
-      if(!lesson) return;
-      t.textContent = lesson.title;
-      s.textContent = lesson.short;
-      body.textContent = lesson.body;
-      subscribeBtn.onclick = ()=> subscribe(id);
-      detailsBtn.onclick = ()=> alert('Mostra più dettagli per ' + lesson.title);
-      b.style.display = 'flex';
-      b.setAttribute('aria-hidden','false');
-      document.body.style.overflow = 'hidden';
-    }
-    function closeDrawer(){
-      const b = document.getElementById('lessonDrawerBackdrop');
-      b.style.display = 'none';
-      b.setAttribute('aria-hidden','true');
-      document.body.style.overflow = '';
-    }
-    function subscribe(id){
-      alert('Iscritto alla lezione ' + (LESSONS[id]?.title || id));
-    }
-
-    // Variants handling - apply class to body only (file-limited change)
-    function setVariant(v){
-      document.body.classList.remove('variant-default','variant-contrast');
-      if(v==='default') document.body.classList.add('variant-default');
-      if(v==='contrast') document.body.classList.add('variant-contrast');
-      if(v==='compact'){
-        document.documentElement.style.setProperty('--gap','8px');
-        document.querySelectorAll('.lesson-card').forEach(c=>c.style.padding='10px');
-      } else {
-        document.documentElement.style.setProperty('--gap','16px');
-        document.querySelectorAll('.lesson-card').forEach(c=>c.style.padding='16px');
-      }
-    }
-
-    // Close drawer on backdrop click
-    document.getElementById('lessonDrawerBackdrop').addEventListener('click', function(e){
-      if(e.target === this) closeDrawer();
-    });
-
-    // set default variant explicitly
-    setVariant('default');
-  </script>
->>>>>>> cd75820e
 </body>
 </html>