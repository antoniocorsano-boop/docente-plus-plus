--- conflicted
+++ resolved
@@ -63,7 +63,6 @@
    - Crea le tue classi
    - Aggiungi studenti e lezioni
    - Usa l'assistente IA per generare contenuti
-<<<<<<< HEAD
    - Esporta i tuoi dati per backup
 
 ## 📊 Riepilogo Funzionalità
@@ -127,61 +126,6 @@
 - **Analisi Predittiva**: Analisi progressi studenti e suggerimenti IA
 - **Backup cloud opzionale**: Sincronizzazione e ripristino dati tramite provider esterni (es. Google Drive, Dropbox)
 - **Accessibilità estesa**: Miglioramento funzioni per utenti con disabilità (es. navigazione da tastiera, testo alternativo, modalità contrasto elevato)
-=======
-
-## 🖼️ Screenshot
-
-*Aggiungi qui degli screenshot rappresentativi dell'interfaccia e delle funzionalità principali.*
-
-## ❓ FAQ
-
-**Dove vengono salvati i miei dati?**  
-Tutti i dati sono salvati localmente sul dispositivo, senza alcun server esterno.
-
-**Posso usare l'app offline?**  
-Sì, la web app è una PWA e funziona anche senza connessione.
-
-**È obbligatorio configurare la API Key?**  
-No, solo le funzionalità avanzate di IA richiedono una API Key.
-
-*Per altre domande consulta la [guida utente](docs/user-guide.md).*
-
-📖 **Per una guida completa**: vedi [Guida Rapida](docs/QUICK_START.md)
-
-## 📊 Funzionalità Principali
-
-- ✅ **Assistente IA OpenRouter** - Supporto intelligente per pianificazione didattica e creazione materiali
-- ✅ **Gestione Completa** - Classi, studenti, lezioni, orario didattico e valutazioni
-- ✅ **Attività Didattiche** - Pianificazione e monitoraggio con scadenze e notifiche automatiche
-- ✅ **Import/Export Avanzato** - Backup e ripristino in formati multipli (JSON, PDF, Excel)
-- ✅ **Importazione Documenti** - Sistema IA per importare documenti didattici e anagrafici (CSV, XLSX, PDF, TXT)
-- ✅ **Registrazione Audio** - Registra e gestisci le lezioni con contesto automatico
-- ✅ **News RSS/Atom** - Aggregazione news con analisi IA contestuale
-- ✅ **Notifiche e Promemoria** - Sistema completo di notifiche automatiche personalizzabili
-- ✅ **PWA** - Installabile come app su smartphone, tablet e desktop, funziona offline
-- ✅ **Privacy** - Tutti i dati solo in locale, nessun server esterno
-- ✅ **Toast Notifications** - Feedback visivo immediato per tutte le azioni
-- ✅ **Guida Contestuale** - Aiuto "?" in ogni sezione principale
-- ✅ **Validazione Real-time** - Controllo email e campi obbligatori in tempo reale
-- ✅ **Tema Chiaro/Scuro** - Personalizzazione dell'interfaccia
-
-## 📋 Cose da Fare (To Do)
-
-Funzionalità pianificate per le prossime versioni:
-
-- [ ] **Guida Primo Avvio Interattiva** - Tutorial step-by-step per utenti inesperti
-- [ ] **Tooltip Contestuali** - Suggerimenti inline nei form
-- [ ] **Scorciatoie da Tastiera** - Navigazione rapida da tastiera
-- [ ] **Font Size Personalizzabile** - Dimensioni testo regolabili
-- [ ] **Modalità Alta Leggibilità** - Contrasto elevato e spaziatura ottimizzata
-- [ ] **Importazione Materiali Didattici** - Caricamento e classificazione automatica materiali didattici
-- [ ] **Trascrizione Audio con IA** - Trascrizione automatica registrazioni audio lezioni
-- [ ] **Analisi Predittiva** - Analisi progressi studenti e suggerimenti IA
-- [ ] **Backup cloud opzionale** - Sincronizzazione e ripristino dati tramite Google Drive/Dropbox
-- [ ] **Condivisione Programmazioni** - Esportazione e condivisione programmazioni didattiche
-- [ ] **Integrazione Registro Elettronico** - Sincronizzazione con registri elettronici principali
-- [ ] **Statistiche Avanzate** - Dashboard con grafici e analisi dettagliate
->>>>>>> dacef51f
 
 > **Nota**: Per richiedere una nuova funzionalità o discutere le priorità, apri una [nuova issue](https://github.com/antbrogame-a11y/docente-plus-plus/issues) su GitHub.
 
@@ -237,7 +181,6 @@
 - **🍎 iOS**: Condividi → "Aggiungi a Home"
 - **💻 Desktop**: Icona "Installa" (⊕) nella barra degli indirizzi
 
-<<<<<<< HEAD
 ## 👨‍💻 Sviluppo e Documentazione
 
 Il codice sorgente è documentato utilizzando lo standard [JSDoc](https://jsdoc.app/). Questo facilita la comprensione del codice e permette la generazione automatica di una documentazione HTML completa per gli sviluppatori.
@@ -256,15 +199,11 @@
 4. Apri `docs/index.html` nel browser per visualizzare la documentazione completa del codice.
 
 ## 📝 Licenza
-=======
-L'app installata funziona anche offline! 
->>>>>>> dacef51f
 
 📖 **Guida completa**: [Installazione PWA](docs/PWA_INSTALLATION.md) | [Quick Start PWA](docs/PWA_QUICK_START.md)
 
 ## 🔐 Privacy e Sicurezza
 
-<<<<<<< HEAD
 I contributi sono i benvenuti! Se desideri contribuire al progetto, segui questi passaggi:
 
 1. **Fai un Fork** del repository.
@@ -273,14 +212,6 @@
 4. **Fai Commit** delle tue modifiche (`git commit -m 'Aggiunta nuova funzionalità X'`).
 5. **Fai Push** al tuo branch (`git push origin feature/NomeFunzionalita`).
 6. **Apri una Pull Request** descrivendo le modifiche apportate.
-=======
-- **Dati Locali** - Tutti i dati salvati solo nel browser
-- **API Key Sicura** - Chiave API memorizzata localmente e mai condivisa
-- **Nessun Server** - L'app funziona completamente lato client
-- **HTTPS Consigliato** - Per chiamate API sicure a OpenRouter
-
-## 🤝 Contribuire
->>>>>>> dacef51f
 
 Vuoi contribuire? Consulta [CONTRIBUTING.md](CONTRIBUTING.md) per le linee guida e come proporre richieste di modifica o segnalare bug.
 
