--- conflicted
+++ resolved
@@ -949,41 +949,6 @@
     gap: 8px;
 }
 
-<<<<<<< HEAD
-/* Materials Section */
-.materials-info {
-    background: var(--card-bg);
-    padding: 15px;
-    border-radius: 8px;
-    margin-bottom: 20px;
-    border-left: 4px solid var(--secondary-color);
-}
-
-.materials-info p {
-    margin: 0;
-    color: var(--text-secondary);
-}
-
-.materials-list {
-    display: grid;
-    gap: 15px;
-}
-
-.material-item {
-    background: var(--card-bg);
-    padding: 20px;
-    border-radius: 12px;
-    box-shadow: var(--shadow);
-    transition: all 0.3s ease;
-}
-
-.material-item:hover {
-    box-shadow: var(--shadow-hover);
-    transform: translateY(-2px);
-}
-
-.material-header {
-=======
 /* Evaluation Styles */
 .evaluation-section {
     margin-bottom: 40px;
@@ -1029,40 +994,12 @@
 }
 
 .evaluation-header {
->>>>>>> 5450a596
     display: flex;
     justify-content: space-between;
     align-items: center;
     margin-bottom: 10px;
 }
 
-<<<<<<< HEAD
-.material-header h4 {
-    margin: 0;
-    color: var(--primary-color);
-    font-size: 1.1em;
-}
-
-.material-size {
-    font-size: 0.85em;
-    color: var(--text-secondary);
-    background: var(--bg-color);
-    padding: 4px 8px;
-    border-radius: 4px;
-}
-
-.material-description {
-    color: var(--text-secondary);
-    margin: 10px 0;
-    font-size: 0.95em;
-}
-
-.material-meta {
-    display: flex;
-    gap: 15px;
-    flex-wrap: wrap;
-    margin: 10px 0;
-=======
 .evaluation-date {
     background: var(--bg-color);
     padding: 4px 10px;
@@ -1383,118 +1320,10 @@
 }
 
 .eval-date {
->>>>>>> 5450a596
     font-size: 0.9em;
     color: var(--text-secondary);
 }
 
-<<<<<<< HEAD
-.material-meta span {
-    background: var(--bg-color);
-    padding: 4px 10px;
-    border-radius: 4px;
-}
-
-.material-actions {
-    display: flex;
-    gap: 10px;
-    margin-top: 15px;
-    flex-wrap: wrap;
-    align-items: center;
-}
-
-.lesson-link-select {
-    padding: 8px 12px;
-    border: 2px solid var(--border-color);
-    border-radius: 8px;
-    font-size: 0.9em;
-    background: white;
-    cursor: pointer;
-    transition: border-color 0.3s ease;
-}
-
-.lesson-link-select:focus {
-    outline: none;
-    border-color: var(--primary-color);
-}
-
-/* Lesson Materials Display */
-.lesson-materials {
-    margin: 15px 0;
-    padding: 15px;
-    background: var(--bg-color);
-    border-radius: 8px;
-}
-
-.lesson-materials strong {
-    display: block;
-    margin-bottom: 10px;
-    color: var(--text-primary);
-}
-
-.materials-list-inline {
-    list-style: none;
-    padding: 0;
-    margin: 0;
-}
-
-.materials-list-inline li {
-    display: flex;
-    align-items: center;
-    gap: 8px;
-    margin: 5px 0;
-}
-
-.material-link-btn {
-    padding: 6px 12px;
-    background: var(--secondary-color);
-    color: white;
-    border: none;
-    border-radius: 6px;
-    cursor: pointer;
-    font-size: 0.9em;
-    transition: all 0.3s ease;
-}
-
-.material-link-btn:hover {
-    background: #3fa864;
-    transform: translateY(-1px);
-}
-
-.material-unlink-btn {
-    padding: 4px 8px;
-    background: var(--danger-color);
-    color: white;
-    border: none;
-    border-radius: 4px;
-    cursor: pointer;
-    font-size: 0.85em;
-    transition: all 0.3s ease;
-    opacity: 0.7;
-}
-
-.material-unlink-btn:hover {
-    opacity: 1;
-    background: #c0392b;
-}
-
-/* Responsive Modal */
-@media (max-width: 768px) {
-    .modal-content {
-        margin: 10px;
-        padding: 20px;
-        max-height: 95vh;
-    }
-
-    .onboarding-section {
-        padding: 15px;
-    }
-
-    .classes-list {
-        grid-template-columns: 1fr;
-    }
-}
-=======
 .eval-criterion {
     font-weight: 500;
 }
@@ -1840,4 +1669,3 @@
 }
 
 
->>>>>>> 5450a596
