--- conflicted
+++ resolved
@@ -3006,7 +3006,6 @@
     }
 }
 
-<<<<<<< HEAD
 /* Backup & Restore Styles */
 .backup-actions-section,
 .backup-settings-section,
@@ -3194,27 +3193,6 @@
     }
 }
 
-/* Toast animations */
-@keyframes slideInRight {
-    from {
-        transform: translateX(400px);
-        opacity: 0;
-    }
-    to {
-        transform: translateX(0);
-        opacity: 1;
-    }
-}
-
-@keyframes slideOutRight {
-    from {
-        transform: translateX(0);
-        opacity: 1;
-    }
-    to {
-        transform: translateX(400px);
-        opacity: 0;
-=======
 /* Toast Notification System */
 .toast-container {
     position: fixed;
@@ -3301,6 +3279,29 @@
 .toast-info .toast-icon {
     background: var(--primary-color);
     color: white;
+}
+
+/* Toast animations */
+@keyframes slideInRight {
+    from {
+        transform: translateX(400px);
+        opacity: 0;
+    }
+    to {
+        transform: translateX(0);
+        opacity: 1;
+    }
+}
+
+@keyframes slideOutRight {
+    from {
+        transform: translateX(0);
+        opacity: 1;
+    }
+    to {
+        transform: translateX(400px);
+        opacity: 0;
+    }
 }
 
 /* Form Validation Messages */
@@ -3392,6 +3393,5 @@
     .toast {
         min-width: auto;
         max-width: 100%;
->>>>>>> aad632a2
-    }
-}
+    }
+}
