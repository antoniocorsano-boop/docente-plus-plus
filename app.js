// Docente++ - Main Application JavaScript
// Web app for teacher didactics management powered by OpenRouter AI

class DocentePlusPlus {
    constructor() {
        this.lessons = [];
        this.students = [];
        this.classes = [];
        this.subjects = [];
        this.settings = {};
        this.chatMessages = [];
        this.activeClass = '';
        this.selectedFile = null;
        this.evaluationCriteria = [];
        this.evaluationGrids = [];
        this.evaluations = [];
        this.notifications = [];
        this.reminders = [];
        this.activities = [];
        this.schedule = {}; // { 'YYYY-MM-DD-HH': { classId: null, activityType: null } }
        this.currentActiveTab = 'dashboard'; // Track current active tab for AI context
        this.aiFabEnabled = true; // AI FAB visibility setting
        this.aiFabPosition = null; // AI FAB custom position
        this.notificationSettings = {
            browserNotifications: true,
            emailNotifications: false,
            lessonReminders: true,
            remindersBefore24h: true,
            remindersBefore1h: true,
            backupReminders: true,
            backupReminderInterval: 7, // days
            lastBackupDate: null,
            quietHoursEnabled: false,
            quietHoursStart: '22:00',
            quietHoursEnd: '07:00'
        };
        this.notificationFilter = 'all'; // all, lesson-reminder, activity-reminder, custom-reminder, backup, system
        this.notificationCheckInterval = null;
        this.scheduleView = 'weekly'; // weekly or daily
        this.currentScheduleDate = null; // Will be set to current/next weekday
        
        // Document Import Module
        this.importedDocuments = [];
        this.currentImportData = null;
        this.documentClassification = null;
        
        // Audio Recording Module
        this.audioRecordings = [];
        this.mediaRecorder = null;
        this.recordingChunks = [];
        this.recordingStartTime = null;
        this.recordingTimer = null;
        
        // News and RSS Feeds Module
        this.rssFeeds = [];
        this.newsItems = [];
        this.newsFilter = { source: '', category: '' };
        
        // Smart Daily Schedule Module
        this.lessonSessions = []; // Active lesson sessions with student evaluations
        this.currentLessonSession = null; // Currently active lesson session
        
        this.init();
    }

    init() {
        // Load data from localStorage
        this.loadData();
        
        // Check if onboarding is needed
        if (!this.isOnboardingComplete()) {
            this.showOnboarding();
        }
        
        // Set up event listeners
        this.setupEventListeners();
        
        // Set initial header style (minimal for dashboard)
        const header = document.querySelector('header');
        if (header) {
            header.classList.add('minimal');
        }
        
        // Create toast container
        this.createToastContainer();
        
        // Render initial data
        this.renderHome();
        this.renderLessons();
        this.renderStudents();
        this.renderClasses();
        this.renderEvaluations();
        this.renderActivities();
        this.renderSchedule();
        this.renderImportedDocuments();
        this.renderRecordings();
        this.renderFeeds();
        this.renderNews();
        this.loadSettings();
        this.loadActiveClass();
        this.updateClassSelectors();
        
        // Initialize AI FAB
        this.initializeAIFAB();
        
        // Initialize notification system
        this.requestNotificationPermission();
        this.startNotificationChecks();
        
        console.log('Docente++ initialized successfully');
    }

    setupEventListeners() {
        // Hamburger menu toggle
        const menuToggle = document.getElementById('menu-toggle');
        const mainNav = document.getElementById('main-nav');
        const menuBackdrop = document.getElementById('menu-backdrop');
        
        if (menuToggle) {
            menuToggle.addEventListener('click', () => {
                menuToggle.classList.toggle('active');
                mainNav.classList.toggle('mobile-open');
                menuBackdrop.classList.toggle('active');
            });
        }
        
        if (menuBackdrop) {
            menuBackdrop.addEventListener('click', () => {
                menuToggle.classList.remove('active');
                mainNav.classList.remove('mobile-open');
                menuBackdrop.classList.remove('active');
            });
        }
        
        // Tab switching
        document.querySelectorAll('.tab-button').forEach(button => {
            button.addEventListener('click', (e) => {
                // Close mobile menu when tab is selected
                if (menuToggle) {
                    menuToggle.classList.remove('active');
                    mainNav.classList.remove('mobile-open');
                    menuBackdrop.classList.remove('active');
                }
                this.switchTab(e.target.dataset.tab);
            });
        });

        // Menu group toggle (for mobile collapsible menu)
        document.querySelectorAll('.menu-group-title').forEach(title => {
            title.addEventListener('click', (e) => {
                const menuGroup = title.closest('.menu-group');
                if (window.innerWidth <= 768) {
                    menuGroup.classList.toggle('collapsed');
                }
            });
        });

        // Lesson form
        const lessonForm = document.getElementById('lesson-form');
        if (lessonForm) {
            lessonForm.addEventListener('submit', (e) => {
                e.preventDefault();
                this.addLesson();
            });
        }

        // Student form
        const studentForm = document.getElementById('student-form');
        if (studentForm) {
            studentForm.addEventListener('submit', (e) => {
                e.preventDefault();
                this.addStudent();
            });
        }

        // Email validation for student form
        const studentEmailInput = document.getElementById('student-email');
        if (studentEmailInput) {
            studentEmailInput.addEventListener('input', (e) => {
                this.validateEmail(e.target.value, 'student-email-validation');
            });
        }

        // Class form
        const classForm = document.getElementById('class-form');
        if (classForm) {
            classForm.addEventListener('submit', (e) => {
                e.preventDefault();
                this.saveClass();
            });
        }

        // Activity form
        const activityForm = document.getElementById('activity-form');
        if (activityForm) {
            activityForm.addEventListener('submit', (e) => {
                e.preventDefault();
                this.addActivity();
            });
        }

        // Onboarding form
        const onboardingForm = document.getElementById('onboarding-form');
        if (onboardingForm) {
            onboardingForm.addEventListener('submit', (e) => {
                e.preventDefault();
                this.completeOnboarding();
            });
        }

        // AI input
        const aiInput = document.getElementById('ai-input');
        if (aiInput) {
            aiInput.addEventListener('keydown', (e) => {
                if (e.key === 'Enter' && e.ctrlKey) {
                    this.sendAIMessage();
                }
            });
        }

        // Subject inputs
        this.setupSubjectInput('onboarding-subjects', 'subjects-suggestions', 'selected-subjects-display');
        this.setupSubjectInput('teacher-subjects-settings', 'subjects-suggestions-settings', 'selected-subjects-display-settings');
        
        // Drag and drop for document upload
        const uploadArea = document.getElementById('document-upload-area');
        if (uploadArea) {
            uploadArea.addEventListener('dragover', (e) => {
                e.preventDefault();
                uploadArea.style.borderColor = 'var(--primary-color)';
                uploadArea.style.background = '#f0f7ff';
            });
            
            uploadArea.addEventListener('dragleave', (e) => {
                e.preventDefault();
                uploadArea.style.borderColor = '';
                uploadArea.style.background = '';
            });
            
            uploadArea.addEventListener('drop', (e) => {
                e.preventDefault();
                uploadArea.style.borderColor = '';
                uploadArea.style.background = '';
                
                const files = e.dataTransfer.files;
                if (files.length > 0) {
                    const fileInput = document.getElementById('document-file-input');
                    fileInput.files = files;
                    this.handleDocumentUpload({ target: { files: files } });
                }
            });
        }
    }

    // Onboarding methods
    isOnboardingComplete() {
        return localStorage.getItem('onboarding-complete') === 'true';
    }

    showOnboarding() {
        const modal = document.getElementById('onboarding-modal');
        if (modal) {
            modal.style.display = 'flex';
            
            // Prefill email if available
            const email = localStorage.getItem('teacher-email');
            if (email) {
                document.getElementById('onboarding-email').value = email;
            }
        }
    }

    completeOnboarding() {
        // Get all form values
        const firstName = document.getElementById('onboarding-first-name').value;
        const lastName = document.getElementById('onboarding-last-name').value;
        const email = document.getElementById('onboarding-email').value;
        const schoolLevel = document.getElementById('onboarding-school-level').value;
        const schoolName = document.getElementById('onboarding-school-name').value;
        const schoolYear = document.getElementById('onboarding-school-year').value;
        const yearStart = document.getElementById('onboarding-year-start').value;
        const yearEnd = document.getElementById('onboarding-year-end').value;

        // Save to localStorage
        localStorage.setItem('teacher-first-name', firstName);
        localStorage.setItem('teacher-last-name', lastName);
        localStorage.setItem('teacher-email', email);
        localStorage.setItem('school-level', schoolLevel);
        localStorage.setItem('school-name', schoolName);
        localStorage.setItem('school-year', schoolYear);
        localStorage.setItem('school-year-start', yearStart);
        localStorage.setItem('school-year-end', yearEnd);
        localStorage.setItem('teacher-subjects', JSON.stringify(this.subjects));
        localStorage.setItem('onboarding-complete', 'true');

        // Hide onboarding modal
        document.getElementById('onboarding-modal').style.display = 'none';

        // Load settings to reflect changes
        this.loadSettings();
        this.renderHome();

        // Show welcome message
        this.showToast(`Benvenuto/a ${firstName}! Il tuo profilo è stato configurato con successo.`, 'success');
    }

    // Toast notification system
    createToastContainer() {
        if (!document.getElementById('toast-container')) {
            const container = document.createElement('div');
            container.id = 'toast-container';
            container.className = 'toast-container';
            document.body.appendChild(container);
        }
    }

    showToast(message, type = 'info', duration = 3000) {
        const container = document.getElementById('toast-container');
        if (!container) return;

        const toast = document.createElement('div');
        toast.className = `toast toast-${type}`;
        
        const icon = {
            'success': '✓',
            'error': '✗',
            'warning': '⚠',
            'info': 'ℹ'
        }[type] || 'ℹ';
        
        toast.innerHTML = `
            <span class="toast-icon">${icon}</span>
            <span class="toast-message">${message}</span>
        `;
        
        container.appendChild(toast);
        
        // Trigger animation
        setTimeout(() => toast.classList.add('show'), 10);
        
        // Remove toast after duration
        setTimeout(() => {
            toast.classList.remove('show');
            setTimeout(() => toast.remove(), 300);
        }, duration);
    }

    // Email validation
    validateEmail(email, validationElementId) {
        const validationElement = document.getElementById(validationElementId);
        if (!validationElement) return true;

        if (!email || email.trim() === '') {
            validationElement.textContent = '';
            validationElement.className = 'validation-message';
            return true;
        }

        const emailRegex = /^[^\s@]+@[^\s@]+\.[^\s@]+$/;
        const isValid = emailRegex.test(email);

        if (isValid) {
            validationElement.textContent = '✓ Email valida';
            validationElement.className = 'validation-message validation-success';
        } else {
            validationElement.textContent = '✗ Email non valida';
            validationElement.className = 'validation-message validation-error';
        }

        return isValid;
    }

    // Contextual help system
    showContextualHelp(section) {
        const helpContent = {
            'dashboard': {
                title: '📊 Dashboard',
                content: `
                    <h3>Benvenuto nella Dashboard!</h3>
                    <p>Questa è la tua panoramica generale dell'app. Qui trovi:</p>
                    <ul>
                        <li><strong>Statistiche rapide:</strong> numero di lezioni, studenti, attività e classi</li>
                        <li><strong>Orario del giorno:</strong> le lezioni programmate per oggi</li>
                        <li><strong>Cose da fare:</strong> attività in scadenza e da completare</li>
                        <li><strong>Suggerimenti IA:</strong> consigli personalizzati (se hai configurato l'API key)</li>
                    </ul>
                    <p><strong>💡 Suggerimento:</strong> Seleziona una classe attiva per filtrare i dati visualizzati.</p>
                `
            },
            'lessons': {
                title: '📚 Gestione Lezioni',
                content: `
                    <h3>Come gestire le tue lezioni</h3>
                    <p>In questa sezione puoi:</p>
                    <ul>
                        <li><strong>Aggiungere lezioni:</strong> clicca "➕ Nuova Lezione" e compila il form</li>
                        <li><strong>Generare con IA:</strong> usa l'assistente per creare piani didattici</li>
                        <li><strong>Modificare/Eliminare:</strong> usa i pulsanti nelle card delle lezioni</li>
                    </ul>
                    <p><strong>💡 Suggerimento:</strong> Le lezioni generate con IA includono obiettivi, materiali e metodi di valutazione.</p>
                `
            },
            'students': {
                title: '👥 Gestione Studenti',
                content: `
                    <h3>Come gestire gli studenti</h3>
                    <p>In questa sezione puoi:</p>
                    <ul>
                        <li><strong>Aggiungere studenti:</strong> uno alla volta o importando da CSV/Excel</li>
                        <li><strong>Email:</strong> inserisci email valide per comunicazioni (validazione in tempo reale)</li>
                        <li><strong>Note personalizzate:</strong> aggiungi informazioni su onomastico, compleanno, ecc.</li>
                        <li><strong>Associare a classi:</strong> assegna ogni studente alla sua classe</li>
                    </ul>
                    <p><strong>💡 Suggerimento:</strong> Usa il pulsante "📥 Importa da File" per caricare molti studenti insieme.</p>
                `
            },
            'classes': {
                title: '🏫 Gestione Classi',
                content: `
                    <h3>Come gestire le classi</h3>
                    <p>In questa sezione puoi:</p>
                    <ul>
                        <li><strong>Creare classi:</strong> inserisci nome, anno, sezione</li>
                        <li><strong>Numero studenti:</strong> tieni traccia degli iscritti</li>
                        <li><strong>Classe attiva:</strong> seleziona la classe su cui stai lavorando</li>
                        <li><strong>Modifica/Elimina:</strong> gestisci le classi esistenti</li>
                    </ul>
                    <p><strong>💡 Suggerimento:</strong> La classe attiva influenza l'orario, le attività e i suggerimenti IA.</p>
                `
            }
        };

        const help = helpContent[section] || {
            title: 'Aiuto',
            content: '<p>Informazioni non disponibili per questa sezione.</p>'
        };

        // Show help modal
        const modal = document.createElement('div');
        modal.className = 'modal';
        modal.style.display = 'flex';
        modal.innerHTML = `
            <div class="modal-content" style="max-width: 600px;">
                <div class="modal-header">
                    <h2>${help.title}</h2>
                    <button class="modal-close" onclick="this.closest('.modal').remove()">×</button>
                </div>
                <div class="modal-body">
                    ${help.content}
                </div>
                <div class="modal-footer">
                    <button class="btn btn-primary" onclick="this.closest('.modal').remove()">Ho capito</button>
                </div>
            </div>
        `;
        document.body.appendChild(modal);

        // Close on background click
        modal.addEventListener('click', (e) => {
            if (e.target === modal) {
                modal.remove();
            }
        });
    }

    // Subject management methods
    getCommonSubjects() {
        return [
            'Italiano',
            'Matematica',
            'Scienze',
            'Storia',
            'Geografia',
            'Inglese',
            'Francese',
            'Spagnolo',
            'Tedesco',
            'Arte e Immagine',
            'Musica',
            'Educazione Fisica',
            'Tecnologia',
            'Religione',
            'Educazione Civica',
            'Fisica',
            'Chimica',
            'Biologia',
            'Filosofia',
            'Latino',
            'Greco',
            'Informatica',
            'Diritto ed Economia'
        ];
    }

    setupSubjectInput(inputId, suggestionsId, displayId) {
        const input = document.getElementById(inputId);
        const suggestionsDiv = document.getElementById(suggestionsId);
        const displayDiv = document.getElementById(displayId);

        if (!input || !suggestionsDiv || !displayDiv) return;

        // Render existing subjects
        this.renderSubjects(displayDiv);

        // Handle input
        input.addEventListener('input', (e) => {
            const value = e.target.value.trim().toLowerCase();
            if (value.length > 0) {
                const commonSubjects = this.getCommonSubjects();
                const filtered = commonSubjects.filter(s => 
                    s.toLowerCase().includes(value) && 
                    !this.subjects.includes(s)
                );

                if (filtered.length > 0) {
                    suggestionsDiv.innerHTML = filtered.map(subject => 
                        `<div class="subject-suggestion-item" data-subject="${subject}">${subject}</div>`
                    ).join('');
                    suggestionsDiv.classList.add('active');

                    // Add click handlers to suggestions
                    suggestionsDiv.querySelectorAll('.subject-suggestion-item').forEach(item => {
                        item.addEventListener('click', () => {
                            this.addSubject(item.dataset.subject);
                            this.renderSubjects(displayDiv);
                            input.value = '';
                            suggestionsDiv.classList.remove('active');
                        });
                    });
                } else {
                    suggestionsDiv.classList.remove('active');
                }
            } else {
                suggestionsDiv.classList.remove('active');
            }
        });

        // Handle Enter key
        input.addEventListener('keydown', (e) => {
            if (e.key === 'Enter') {
                e.preventDefault();
                const value = input.value.trim();
                if (value) {
                    this.addSubject(value);
                    this.renderSubjects(displayDiv);
                    input.value = '';
                    suggestionsDiv.classList.remove('active');
                }
            }
        });

        // Close suggestions when clicking outside
        document.addEventListener('click', (e) => {
            if (!input.contains(e.target) && !suggestionsDiv.contains(e.target)) {
                suggestionsDiv.classList.remove('active');
            }
        });
    }

    addSubject(subject) {
        const normalizedSubject = subject.charAt(0).toUpperCase() + subject.slice(1).toLowerCase();
        if (!this.subjects.includes(normalizedSubject)) {
            this.subjects.push(normalizedSubject);
        }
    }

    removeSubject(subject) {
        this.subjects = this.subjects.filter(s => s !== subject);
    }

    renderSubjects(displayDiv) {
        if (!displayDiv) return;

        if (this.subjects.length === 0) {
            displayDiv.innerHTML = '<span style="color: var(--text-secondary); padding: 10px;">Nessuna disciplina aggiunta</span>';
        } else {
            displayDiv.innerHTML = this.subjects.map(subject => `
                <span class="subject-tag">
                    ${subject}
                    <span class="remove-subject" onclick="app.removeSubject('${subject}'); app.renderAllSubjects();">×</span>
                </span>
            `).join('');
        }
    }

    renderAllSubjects() {
        const displayOnboarding = document.getElementById('selected-subjects-display');
        const displaySettings = document.getElementById('selected-subjects-display-settings');
        this.renderSubjects(displayOnboarding);
        this.renderSubjects(displaySettings);
    }

    switchTab(tabName) {
        // Update current active tab for AI context
        this.currentActiveTab = tabName;
        
        // Update active button
        document.querySelectorAll('.tab-button').forEach(btn => {
            btn.classList.remove('active');
        });
        document.querySelector(`[data-tab="${tabName}"]`).classList.add('active');

        // Update active content
        document.querySelectorAll('.tab-content').forEach(content => {
            content.classList.remove('active');
        });
        document.getElementById(tabName).classList.add('active');

        // Update header style based on active tab
        const header = document.querySelector('header');
        if (header) {
            if (tabName === 'settings') {
                header.classList.remove('minimal');
            } else {
                header.classList.add('minimal');
            }
        }

        // Refresh notifications when switching to notifications tab
        if (tabName === 'notifications') {
            this.renderNotifications();
        }
    }

    // Home methods
    renderHome() {
        // Update welcome message with teacher's name
        const firstName = localStorage.getItem('teacher-first-name');
        const welcomeMessage = document.getElementById('home-welcome-message');
        if (welcomeMessage) {
            if (firstName) {
                const currentHour = new Date().getHours();
                let greeting = 'Buongiorno';
                if (currentHour >= 12 && currentHour < 18) {
                    greeting = 'Buon pomeriggio';
                } else if (currentHour >= 18) {
                    greeting = 'Buonasera';
                }
                welcomeMessage.textContent = `${greeting}, ${firstName}!`;
            } else {
                welcomeMessage.textContent = 'Benvenuto in Docente++';
            }
        }

        // Update quick access counts
        const lessonCount = document.getElementById('home-lesson-count');
        if (lessonCount) lessonCount.textContent = this.lessons.length;
        
        const studentCount = document.getElementById('home-student-count');
        if (studentCount) studentCount.textContent = this.students.length;
        
        // Count in-progress activities
        const inProgressActivities = this.activities.filter(a => a.status === 'in-progress' || a.status === 'planned');
        const activityCount = document.getElementById('home-activity-count');
        if (activityCount) activityCount.textContent = inProgressActivities.length;
        
        // Count pending evaluations (those without a score or from the last 7 days)
        const now = new Date();
        const sevenDaysAgo = new Date(now.getTime() - 7 * 24 * 60 * 60 * 1000);
        const pendingEvaluations = this.evaluations.filter(e => {
            if (!e.score) return true;
            const evalDate = new Date(e.date);
            return evalDate >= sevenDaysAgo;
        });
        const evaluationCount = document.getElementById('home-evaluation-count');
        if (evaluationCount) evaluationCount.textContent = pendingEvaluations.length;
        
        // Update AI status
        const apiKey = localStorage.getItem('openrouter-api-key');
        const aiReadyElement = document.getElementById('home-ai-ready');
        if (aiReadyElement) {
            if (apiKey) {
                aiReadyElement.textContent = '✓ Pronta';
                aiReadyElement.style.color = '#28a745';
            } else {
                aiReadyElement.textContent = '✗ Non configurata';
                aiReadyElement.style.color = '#dc3545';
            }
        }
        
        // Update active class display
        this.updateClassDisplay();
        
        // Render today's schedule preview
        this.renderTodaySchedulePreview();
        
        // Render notifications preview
        this.renderHomeNotificationsPreview();
        
        // Render things to do
        this.renderThingsToDo();
        
        // Render AI suggestions
        this.renderAISuggestions();
    }
    
    renderHomeNotificationsPreview() {
        const previewContainer = document.getElementById('home-notifications-preview');
        if (!previewContainer) return;

        // Get upcoming reminders and notifications
        const now = new Date();
        const upcomingReminders = this.reminders
            .filter(r => !r.dismissed && new Date(r.dateTime) > now)
            .sort((a, b) => new Date(a.dateTime) - new Date(b.dateTime))
            .slice(0, 3);

        if (upcomingReminders.length === 0) {
            previewContainer.innerHTML = '<p class="home-placeholder">Nessuna notifica per oggi</p>';
            return;
        }

        previewContainer.innerHTML = `
            <div class="home-notifications-list">
                ${upcomingReminders.map(reminder => {
                    const reminderDate = new Date(reminder.dateTime);
                    const dateStr = reminderDate.toLocaleDateString('it-IT', { day: 'numeric', month: 'short' });
                    const timeStr = reminderDate.toLocaleTimeString('it-IT', { hour: '2-digit', minute: '2-digit' });
                    return `
                        <div class="home-notification-item">
                            <span class="notification-icon">🔔</span>
                            <div class="notification-content">
                                <strong>${reminder.title}</strong>
                                <small>${dateStr} alle ${timeStr}</small>
                            </div>
                        </div>
                    `;
                }).join('')}
            </div>
        `;
    }
    
    renderTodaySchedulePreview() {
        const previewContainer = document.getElementById('today-schedule-preview');
        if (!previewContainer) return;
        
        const today = this.getCurrentScheduleDate();
        const hours = [8, 9, 10, 11, 12, 13];
        const todaySlots = [];
        
        hours.forEach(hour => {
            const key = this.getScheduleKey(today, hour);
            const slot = this.schedule[key];
            if (slot && slot.classId) {
                const cls = this.classes.find(c => c.id == slot.classId);
                const activityType = slot.activityType ? this.getActivityTypeIcon(slot.activityType) : null;
                todaySlots.push({
                    hour,
                    class: cls,
                    activityType,
                    slot
                });
            }
        });
        
        if (todaySlots.length === 0) {
            previewContainer.innerHTML = '<p style="color: #999; font-style: italic;">Nessuna lezione programmata per oggi</p>';
            return;
        }
        
        previewContainer.innerHTML = `
            <div class="today-schedule-list">
                ${todaySlots.map(({ hour, class: cls, activityType, slot }) => `
                    <div class="today-schedule-item" style="display: flex; align-items: center; padding: 12px; margin: 8px 0; background: #f8f9fa; border-radius: 8px; border-left: 4px solid ${activityType ? activityType.color : '#ddd'};">
                        <div style="flex: 0 0 60px; font-weight: bold; font-size: 1.1em;">${hour}:00</div>
                        <div style="flex: 1;">
                            <div style="font-weight: 500;">${cls ? cls.name : 'N/D'}</div>
                            ${activityType ? `<div style="font-size: 0.9em; color: #666;">${activityType.label}</div>` : ''}
                        </div>
                        <button class="btn btn-sm btn-primary" onclick="app.startLessonSession('${today.toISOString()}', ${hour})" style="margin-left: 10px;">
                            ▶ Avvia
                        </button>
                    </div>
                `).join('')}
            </div>
        `;
    }
    
    goToTodaySchedule() {
        this.scheduleView = 'daily';
        this.currentScheduleDate = this.getCurrentScheduleDate();
        this.switchTab('schedule');
        this.renderSchedule();
    }
    
    renderThingsToDo() {
        const container = document.getElementById('things-todo-list');
        if (!container) return;
        
        const todos = [];
        const now = new Date();
        const tomorrow = new Date(now.getTime() + 24 * 60 * 60 * 1000);
        const nextWeek = new Date(now.getTime() + 7 * 24 * 60 * 60 * 1000);
        
        // Add upcoming activities with deadlines
        const upcomingActivities = this.activities
            .filter(a => {
                if (a.status === 'completed') return false;
                if (!a.dueDate) return false;
                const dueDate = new Date(a.dueDate);
                return dueDate <= nextWeek;
            })
            .sort((a, b) => new Date(a.dueDate) - new Date(b.dueDate))
            .slice(0, 5);
        
        upcomingActivities.forEach(activity => {
            const dueDate = new Date(activity.dueDate);
            const isOverdue = dueDate < now;
            const isDueToday = dueDate.toDateString() === now.toDateString();
            const isDueTomorrow = dueDate.toDateString() === tomorrow.toDateString();
            
            let dueDateText = dueDate.toLocaleDateString('it-IT');
            if (isOverdue) dueDateText = `🔴 Scaduta: ${dueDateText}`;
            else if (isDueToday) dueDateText = `⚠️ Oggi`;
            else if (isDueTomorrow) dueDateText = `⏰ Domani`;
            
            todos.push({
                type: 'activity',
                priority: isOverdue ? 3 : isDueToday ? 2 : 1,
                title: activity.title,
                subtitle: dueDateText,
                action: `app.switchTab('activities')`,
                icon: '📋'
            });
        });
        
        // Add pending evaluations
        const pendingEvaluations = this.evaluations
            .filter(e => !e.score)
            .slice(0, 3);
        
        pendingEvaluations.forEach(evaluation => {
            const student = this.students.find(s => s.id === evaluation.studentId);
            todos.push({
                type: 'evaluation',
                priority: 1,
                title: `Valuta: ${student ? student.name : 'Studente'}`,
                subtitle: `${evaluation.criterion || 'Valutazione'}`,
                action: `app.switchTab('evaluations')`,
                icon: '✅'
            });
        });
        
        // Add custom reminders for today/tomorrow
        const upcomingReminders = this.reminders
            .filter(r => {
                const reminderDate = new Date(r.date);
                return reminderDate <= tomorrow;
            })
            .sort((a, b) => new Date(a.date) - new Date(b.date))
            .slice(0, 3);
        
        upcomingReminders.forEach(reminder => {
            const reminderDate = new Date(reminder.date);
            const isDueToday = reminderDate.toDateString() === now.toDateString();
            
            todos.push({
                type: 'reminder',
                priority: isDueToday ? 2 : 1,
                title: reminder.title,
                subtitle: isDueToday ? '⏰ Oggi' : '📅 Domani',
                action: `app.switchTab('notifications')`,
                icon: '🔔'
            });
        });
        
        // Sort by priority
        todos.sort((a, b) => b.priority - a.priority);
        
        if (todos.length === 0) {
            container.innerHTML = '<p style="color: #999; font-style: italic;">Nessuna cosa da fare in scadenza</p>';
            return;
        }
        
        container.innerHTML = `
            <div class="todos-list">
                ${todos.slice(0, 8).map(todo => this.renderTodoItem(todo)).join('')}
            </div>
        `;
    }
    
    renderTodoItem(todo) {
        return `
            <div class="todo-item" style="display: flex; align-items: center; padding: 12px; margin: 8px 0; background: #f8f9fa; border-radius: 8px; cursor: pointer;" onclick="${todo.action}">
                <div style="font-size: 1.5em; margin-right: 12px;">${todo.icon}</div>
                <div style="flex: 1;">
                    <div style="font-weight: 500;">${todo.title}</div>
                    <div style="font-size: 0.85em; color: #666;">${todo.subtitle}</div>
                </div>
                <div style="color: var(--primary-color);">→</div>
            </div>
        `;
    }
    
    async renderAISuggestions() {
        const container = document.getElementById('ai-suggestions-content');
        if (!container) return;
        
        const apiKey = localStorage.getItem('openrouter-api-key');
        
        if (!apiKey) {
            container.innerHTML = `
                <div style="background: #fff3cd; padding: 15px; border-radius: 8px; border-left: 4px solid #ffc107;">
                    <p style="margin: 0; color: #856404;">
                        ⚠️ Configura la tua API key OpenRouter nelle impostazioni per ricevere suggerimenti personalizzati dall'IA.
                    </p>
                    <button class="btn btn-sm btn-primary" onclick="app.switchTab('settings')" style="margin-top: 10px;">
                        Vai alle Impostazioni
                    </button>
                </div>
            `;
            return;
        }
        
        container.innerHTML = `
            <div style="background: #e3f2fd; padding: 15px; border-radius: 8px; border-left: 4px solid #2196f3;">
                <p style="margin: 0; color: #1976d2;">
                    🤖 Generazione suggerimenti in corso...
                </p>
            </div>
        `;
        
        try {
            const suggestions = await this.generateDashboardSuggestions();
            
            // Sanitize by creating text nodes and formatting with <br> for line breaks
            const sanitizedSuggestions = this.sanitizeAISuggestions(suggestions);
            
            container.innerHTML = `
                <div class="ai-suggestions-content" style="background: #e3f2fd; padding: 15px; border-radius: 8px; border-left: 4px solid var(--primary-color);">
                    ${sanitizedSuggestions}
                </div>
            `;
        } catch (error) {
            console.error('Error generating AI suggestions:', error);
            container.innerHTML = `
                <div style="background: #f8d7da; padding: 15px; border-radius: 8px; border-left: 4px solid #dc3545;">
                    <p style="margin: 0; color: #721c24;">
                        ❌ Errore nella generazione dei suggerimenti. Riprova più tardi.
                    </p>
                </div>
            `;
        }
    }
    
    sanitizeAISuggestions(suggestions) {
        if (!suggestions) return '<p style="color: var(--text-secondary); font-style: italic;">Nessun suggerimento disponibile</p>';
        
        // Split by double newlines to get paragraphs
        const paragraphs = suggestions.split('\n\n').filter(p => p.trim());
        
        // Create safe HTML with only line breaks
        return paragraphs
            .map(p => {
                // Escape HTML but preserve line breaks
                const escaped = p
                    .replace(/&/g, '&amp;')
                    .replace(/</g, '&lt;')
                    .replace(/>/g, '&gt;')
                    .replace(/"/g, '&quot;')
                    .replace(/'/g, '&#039;')
                    .replace(/\n/g, '<br>');
                return `<p style="margin: 10px 0; color: var(--text-primary); line-height: 1.6;">${escaped}</p>`;
            })
            .join('');
    }
    
    async generateDashboardSuggestions() {
        const apiKey = localStorage.getItem('openrouter-api-key');
        if (!apiKey) return '';
        
        // Build context about today's situation
        const today = this.getCurrentScheduleDate();
        const hours = [8, 9, 10, 11, 12, 13, 14, 15, 16, 17];
        const todaySlots = [];
        
        hours.forEach(hour => {
            const key = this.getScheduleKey(today, hour);
            const slot = this.schedule[key];
            if (slot && slot.classId) {
                const cls = this.classes.find(c => c.id == slot.classId);
                todaySlots.push({
                    hour,
                    class: cls ? cls.name : 'N/D',
                    activityType: slot.activityType
                });
            }
        });
        
        const now = new Date();
        const upcomingActivities = this.activities
            .filter(a => a.status !== 'completed' && a.dueDate)
            .filter(a => new Date(a.dueDate) <= new Date(now.getTime() + 7 * 24 * 60 * 60 * 1000))
            .slice(0, 3);
        
        const pendingEvaluations = this.evaluations.filter(e => !e.score).length;
        
        const teacherName = localStorage.getItem('teacher-first-name') || 'Docente';
        
        let prompt = `Sei un assistente IA per insegnanti. Genera 3-4 suggerimenti brevi e concreti per la giornata dell'insegnante ${teacherName}.

Situazione di oggi (${today.toLocaleDateString('it-IT')}):`;
        
        if (todaySlots.length > 0) {
            prompt += `\n\nLezioni programmate oggi:`;
            todaySlots.forEach(slot => {
                prompt += `\n- ${slot.hour}:00 - ${slot.class}`;
                if (slot.activityType) {
                    const typeLabel = slot.activityType === 'theory' ? 'Teoria' : 
                                    slot.activityType === 'drawing' ? 'Disegno' : 'Laboratorio';
                    prompt += ` (${typeLabel})`;
                }
            });
        } else {
            prompt += `\n\nNessuna lezione programmata per oggi.`;
        }
        
        if (upcomingActivities.length > 0) {
            prompt += `\n\nAttività in scadenza:`;
            upcomingActivities.forEach(a => {
                prompt += `\n- ${a.title} (scadenza: ${new Date(a.dueDate).toLocaleDateString('it-IT')})`;
            });
        }
        
        if (pendingEvaluations > 0) {
            prompt += `\n\nValutazioni da completare: ${pendingEvaluations}`;
        }
        
        prompt += `\n\nGenera suggerimenti pratici in formato testo semplice. 
Ogni suggerimento deve essere breve (max 2 righe) e azionabile. 
Usa emoji all'inizio di ogni suggerimento.
Separa i suggerimenti con doppio a capo.`;
        
        const response = await this.callOpenRouterAPI(prompt, apiKey);
        return response.content || '';
    }
    
    async refreshAISuggestions() {
        await this.renderAISuggestions();
    }

    // Class Management methods
    setActiveClass(className) {
        this.activeClass = className;
        localStorage.setItem('active-class', className);
        this.updateClassDisplay();
    }

    loadActiveClass() {
        const savedClass = localStorage.getItem('active-class');
        if (savedClass) {
            this.activeClass = savedClass;
            const selector = document.getElementById('active-class-selector');
            if (selector) {
                selector.value = savedClass;
            }
            this.updateClassDisplay();
        }
    }

    updateClassDisplay() {
        const displayElement = document.getElementById('current-class-display');
        if (displayElement) {
            if (this.activeClass) {
                displayElement.textContent = `Classe: ${this.activeClass}`;
                displayElement.style.display = 'inline-block';
            } else {
                displayElement.textContent = 'Nessuna classe selezionata';
                displayElement.style.display = 'inline-block';
            }
        }
    }

    // Lesson management methods
    showAddLessonForm() {
        document.getElementById('add-lesson-form').style.display = 'block';
    }

    hideAddLessonForm() {
        document.getElementById('add-lesson-form').style.display = 'none';
        document.getElementById('lesson-form').reset();
    }

    addLesson() {
        const lesson = {
            id: Date.now(),
            title: document.getElementById('lesson-title').value,
            subject: document.getElementById('lesson-subject').value,
            date: document.getElementById('lesson-date').value,
            time: document.getElementById('lesson-time').value || '09:00',
            description: document.getElementById('lesson-description').value,
            createdAt: new Date().toISOString()
        };

        this.lessons.push(lesson);
        this.saveData();
        this.renderLessons();
        this.renderHome();
        this.hideAddLessonForm();
        this.showToast('Lezione salvata con successo', 'success');
    }

    deleteLesson(id) {
        if (confirm('Sei sicuro di voler eliminare questa lezione?')) {
            this.lessons = this.lessons.filter(lesson => lesson.id !== id);
            this.saveData();
            this.renderLessons();
<<<<<<< HEAD
            this.renderDashboard();
            this.showToast('Lezione eliminata', 'info');
=======
            this.renderHome();
>>>>>>> 37b5c674
        }
    }

    renderLessons() {
        const lessonsList = document.getElementById('lessons-list');
        
        if (this.lessons.length === 0) {
            lessonsList.innerHTML = `
                <div class="empty-state">
                    <h3>Nessuna lezione programmata</h3>
                    <p>Inizia aggiungendo una nuova lezione o generandola con l'IA</p>
                </div>
            `;
            return;
        }

        lessonsList.innerHTML = this.lessons
            .sort((a, b) => new Date(b.date) - new Date(a.date))
            .map(lesson => `
                <div class="lesson-item">
                    <h4>${lesson.title}</h4>
                    <p><strong>Materia:</strong> ${lesson.subject}</p>
                    <p><strong>Data:</strong> ${new Date(lesson.date).toLocaleDateString('it-IT')} ${lesson.time ? 'alle ' + lesson.time : ''}</p>
                    <p>${lesson.description || 'Nessuna descrizione'}</p>
                    <div class="item-actions">
                        <button class="btn btn-danger" onclick="app.deleteLesson(${lesson.id})">Elimina</button>
                    </div>
                </div>
            `).join('');
    }

    async generateLessonWithAI() {
        const apiKey = localStorage.getItem('openrouter-api-key');
        
        if (!apiKey) {
            alert('Configura la tua API key di OpenRouter nelle impostazioni prima di usare l\'IA');
            this.switchTab('settings');
            return;
        }

        const subject = prompt('Per quale materia vuoi generare una lezione?');
        if (!subject) return;

        const topic = prompt('Quale argomento?');
        if (!topic) return;

        this.addChatMessage('system', 'Generazione lezione in corso...');

        try {
            const response = await this.callOpenRouterAPI(
                `Genera un piano di lezione dettagliato per ${subject} sull'argomento "${topic}". 
                Includi: obiettivi di apprendimento, durata stimata, materiali necessari, 
                attività didattiche e metodi di valutazione. Rispondi in formato JSON con i campi: 
                title, subject, duration, objectives, materials, activities, evaluation.`,
                apiKey
            );

            if (response && response.content) {
                try {
                    // Try to parse JSON from the response
                    const jsonMatch = response.content.match(/\{[\s\S]*\}/);
                    if (jsonMatch) {
                        const lessonData = JSON.parse(jsonMatch[0]);
                        
                        const lesson = {
                            id: Date.now(),
                            title: lessonData.title || `Lezione: ${topic}`,
                            subject: lessonData.subject || subject,
                            date: new Date().toISOString().split('T')[0],
                            description: `
Durata: ${lessonData.duration || 'N/D'}

Obiettivi:
${lessonData.objectives || 'N/D'}

Materiali:
${lessonData.materials || 'N/D'}

Attività:
${lessonData.activities || 'N/D'}

Valutazione:
${lessonData.evaluation || 'N/D'}
                            `.trim(),
                            createdAt: new Date().toISOString(),
                            generatedByAI: true
                        };

                        this.lessons.push(lesson);
                        this.saveData();
                        this.renderLessons();
                        this.renderHome();
                        this.switchTab('lessons');
                        
                        this.addChatMessage('system', 'Lezione generata con successo!');
                        this.showToast('Lezione generata con IA con successo', 'success');
                    } else {
                        throw new Error('Invalid JSON response');
                    }
                } catch (parseError) {
                    // If JSON parsing fails, create a simple lesson with the text response
                    const lesson = {
                        id: Date.now(),
                        title: `${subject}: ${topic}`,
                        subject: subject,
                        date: new Date().toISOString().split('T')[0],
                        description: response.content,
                        createdAt: new Date().toISOString(),
                        generatedByAI: true
                    };

                    this.lessons.push(lesson);
                    this.saveData();
                    this.renderLessons();
                    this.renderHome();
                    this.switchTab('lessons');
                    
                    this.addChatMessage('system', 'Lezione generata con successo!');
                    this.showToast('Lezione generata con IA con successo', 'success');
                }
            }
        } catch (error) {
            console.error('Error generating lesson:', error);
            this.addChatMessage('system', `Errore nella generazione: ${error.message}`);
            this.showToast('Errore nella generazione della lezione', 'error');
        }
    }

    // Student management methods
    showAddStudentForm() {
        document.getElementById('add-student-form').style.display = 'block';
    }

    hideAddStudentForm() {
        document.getElementById('add-student-form').style.display = 'none';
        document.getElementById('student-form').reset();
    }

    addStudent() {
        const student = {
            id: Date.now(),
            name: document.getElementById('student-name').value,
            email: document.getElementById('student-email').value,
            class: document.getElementById('student-class').value,
            birthdate: document.getElementById('student-birthdate').value || null,
            nameday: document.getElementById('student-nameday').value || null,
            notes: document.getElementById('student-notes').value || null,
            createdAt: new Date().toISOString()
        };

        this.students.push(student);
        this.saveData();
        this.renderStudents();
        this.renderHome();
        this.hideAddStudentForm();
        this.showToast('Studente salvato con successo', 'success');
    }

    deleteStudent(id) {
        if (confirm('Sei sicuro di voler eliminare questo studente?')) {
            this.students = this.students.filter(student => student.id !== id);
            this.saveData();
            this.renderStudents();
<<<<<<< HEAD
            this.renderDashboard();
            this.showToast('Studente eliminato', 'info');
=======
            this.renderHome();
>>>>>>> 37b5c674
        }
    }

    renderStudents() {
        const studentsList = document.getElementById('students-list');
        
        if (this.students.length === 0) {
            studentsList.innerHTML = `
                <div class="empty-state">
                    <h3>Nessuno studente registrato</h3>
                    <p>Inizia aggiungendo un nuovo studente o importando da file</p>
                </div>
            `;
            return;
        }

        studentsList.innerHTML = this.students.map(student => {
            let additionalInfo = '';
            if (student.birthdate) {
                const birthDate = new Date(student.birthdate);
                additionalInfo += `<p><strong>📅 Data di Nascita:</strong> ${birthDate.toLocaleDateString('it-IT')}</p>`;
            }
            if (student.nameday) {
                additionalInfo += `<p><strong>🎂 Onomastico:</strong> ${student.nameday}</p>`;
            }
            if (student.notes) {
                additionalInfo += `<p><strong>📝 Note:</strong> ${student.notes}</p>`;
            }
            
            return `
                <div class="student-item">
                    <h4>${student.name}</h4>
                    <p><strong>Email:</strong> ${student.email || 'N/D'}</p>
                    <p><strong>Classe:</strong> ${student.class || 'N/D'}</p>
                    ${additionalInfo}
                    <div class="item-actions">
                        <button class="btn btn-danger" onclick="app.deleteStudent(${student.id})">Elimina</button>
                    </div>
                </div>
            `;
        }).join('');
    }

    // Activity management methods
    showAddActivityForm() {
        document.getElementById('activity-form-title').textContent = 'Nuova Attività';
        document.getElementById('activity-edit-id').value = '';
        document.getElementById('add-activity-form').style.display = 'block';
        this.updateActivityFormSelectors();
    }

    hideAddActivityForm() {
        document.getElementById('add-activity-form').style.display = 'none';
        document.getElementById('activity-form').reset();
        document.getElementById('activity-edit-id').value = '';
    }

    showEditActivityForm(id) {
        const activity = this.activities.find(a => a.id === id);
        if (!activity) return;

        document.getElementById('activity-form-title').textContent = 'Modifica Attività';
        document.getElementById('activity-edit-id').value = id;
        document.getElementById('activity-title').value = activity.title;
        document.getElementById('activity-type').value = activity.type;
        document.getElementById('activity-description').value = activity.description || '';
        document.getElementById('activity-deadline').value = activity.deadline || '';
        document.getElementById('activity-priority').value = activity.priority || 'medium';
        document.getElementById('activity-progress').value = activity.progress || 0;
        document.getElementById('activity-notes').value = activity.notes || '';
        
        this.updateActivityFormSelectors();
        
        if (activity.classId) {
            document.getElementById('activity-class').value = activity.classId;
        }
        if (activity.studentId) {
            document.getElementById('activity-student').value = activity.studentId;
        }
        
        document.getElementById('add-activity-form').style.display = 'block';
    }

    updateActivityFormSelectors() {
        const classSelector = document.getElementById('activity-class');
        const studentSelector = document.getElementById('activity-student');
        
        if (classSelector) {
            classSelector.innerHTML = '<option value="">Nessuna (generale)</option>' +
                this.classes.map(c => `<option value="${c.id}">${c.name}</option>`).join('');
        }
        
        if (studentSelector) {
            studentSelector.innerHTML = '<option value="">Nessuno (tutta la classe)</option>' +
                this.students.map(s => `<option value="${s.id}">${s.name}</option>`).join('');
        }
    }

    addActivity() {
        const editId = document.getElementById('activity-edit-id').value;
        
        if (editId) {
            // Edit existing activity
            const activity = this.activities.find(a => a.id == editId);
            if (activity) {
                activity.title = document.getElementById('activity-title').value;
                activity.type = document.getElementById('activity-type').value;
                activity.description = document.getElementById('activity-description').value;
                activity.deadline = document.getElementById('activity-deadline').value;
                activity.classId = document.getElementById('activity-class').value || null;
                activity.studentId = document.getElementById('activity-student').value || null;
                activity.priority = document.getElementById('activity-priority').value || 'medium';
                activity.progress = parseInt(document.getElementById('activity-progress').value) || 0;
                activity.notes = document.getElementById('activity-notes').value || '';
                activity.updatedAt = new Date().toISOString();
            }
        } else {
            // Create new activity
            const activity = {
                id: Date.now(),
                title: document.getElementById('activity-title').value,
                type: document.getElementById('activity-type').value,
                description: document.getElementById('activity-description').value,
                deadline: document.getElementById('activity-deadline').value,
                classId: document.getElementById('activity-class').value || null,
                studentId: document.getElementById('activity-student').value || null,
                priority: document.getElementById('activity-priority').value || 'medium',
                progress: parseInt(document.getElementById('activity-progress').value) || 0,
                notes: document.getElementById('activity-notes').value || '',
                status: 'planned',
                createdAt: new Date().toISOString()
            };

            this.activities.push(activity);
        }

        this.saveData();
        this.renderActivities();
        this.renderHome();
        this.hideAddActivityForm();
        this.showToast(editId ? 'Attività aggiornata con successo' : 'Attività creata con successo', 'success');
    }

    deleteActivity(id) {
        if (confirm('Sei sicuro di voler eliminare questa attività?')) {
            this.activities = this.activities.filter(activity => activity.id !== id);
            this.saveData();
            this.renderActivities();
<<<<<<< HEAD
            this.renderDashboard();
            this.showToast('Attività eliminata', 'info');
=======
            this.renderHome();
>>>>>>> 37b5c674
        }
    }

    updateActivityStatus(id, newStatus) {
        const activity = this.activities.find(a => a.id === id);
        if (activity) {
            activity.status = newStatus;
            activity.updatedAt = new Date().toISOString();
            this.saveData();
            this.renderActivities();
            this.renderHome();
        }
    }

    filterActivities(filterType) {
        this.activityFilter = filterType;
        this.renderActivities();
    }

    renderActivitiesSummary() {
        const totalActivities = this.activities.length;
        const plannedActivities = this.activities.filter(a => a.status === 'planned').length;
        const inProgressActivities = this.activities.filter(a => a.status === 'in-progress').length;
        const completedActivities = this.activities.filter(a => a.status === 'completed').length;
        
        // Calculate overdue activities
        const now = new Date();
        const overdueActivities = this.activities.filter(a => {
            if (!a.deadline || a.status === 'completed') return false;
            return new Date(a.deadline) < now;
        }).length;
        
        // Update summary cards
        const totalEl = document.getElementById('total-activities');
        const plannedEl = document.getElementById('planned-activities');
        const inProgressEl = document.getElementById('inprogress-activities');
        const completedEl = document.getElementById('completed-activities');
        const overdueEl = document.getElementById('overdue-activities');
        
        if (totalEl) totalEl.textContent = totalActivities;
        if (plannedEl) plannedEl.textContent = plannedActivities;
        if (inProgressEl) inProgressEl.textContent = inProgressActivities;
        if (completedEl) completedEl.textContent = completedActivities;
        if (overdueEl) overdueEl.textContent = overdueActivities;
    }

    renderActivities() {
        this.renderActivitiesSummary();
        
        const activitiesList = document.getElementById('activities-list');
        
        if (!activitiesList) return;

        if (this.activities.length === 0) {
            activitiesList.innerHTML = `
                <div class="empty-state">
                    <h3>Nessuna attività programmata</h3>
                    <p>Inizia aggiungendo una nuova attività didattica</p>
                </div>
            `;
            return;
        }

        // Apply filter
        let filteredActivities = this.activities;
        const filterSelect = document.getElementById('activity-filter');
        if (filterSelect) {
            const filterValue = filterSelect.value;
            if (filterValue && filterValue !== 'all') {
                if (filterValue === 'planned' || filterValue === 'in-progress' || filterValue === 'completed') {
                    filteredActivities = this.activities.filter(a => a.status === filterValue);
                } else {
                    filteredActivities = this.activities.filter(a => a.type === filterValue);
                }
            }
        }

        // Sort by deadline (newest first)
        filteredActivities.sort((a, b) => {
            if (!a.deadline) return 1;
            if (!b.deadline) return -1;
            return new Date(a.deadline) - new Date(b.deadline);
        });

        const activityTypeIcons = {
            'lesson': '📚',
            'exercise': '✏️',
            'lab': '🔬',
            'project': '📊',
            'homework': '📝',
            'exam': '📄'
        };

        const statusLabels = {
            'planned': 'Pianificata',
            'in-progress': 'In corso',
            'completed': 'Completata'
        };

        const statusColors = {
            'planned': '#3498db',
            'in-progress': '#f39c12',
            'completed': '#27ae60'
        };

        const priorityLabels = {
            'low': 'Bassa',
            'medium': 'Media',
            'high': 'Alta'
        };

        const priorityColors = {
            'low': '#95a5a6',
            'medium': '#f39c12',
            'high': '#e74c3c'
        };

        activitiesList.innerHTML = filteredActivities.map(activity => {
            const cls = this.classes.find(c => c.id == activity.classId);
            const student = this.students.find(s => s.id == activity.studentId);
            const icon = activityTypeIcons[activity.type] || '📋';
            const statusLabel = statusLabels[activity.status] || activity.status;
            const statusColor = statusColors[activity.status] || '#95a5a6';
            const priority = activity.priority || 'medium';
            const priorityLabel = priorityLabels[priority];
            const priorityColor = priorityColors[priority];
            const progress = activity.progress || 0;

            // Calculate if deadline is near (within 3 days)
            const isDeadlineNear = activity.deadline ? 
                (new Date(activity.deadline) - new Date()) < (3 * 24 * 60 * 60 * 1000) : false;

            return `
                <div class="activity-item" role="article" aria-labelledby="activity-title-${activity.id}">
                    <div class="activity-header">
                        <h4 id="activity-title-${activity.id}">${icon} ${activity.title}</h4>
                        <div class="activity-badges">
                            <span class="activity-status" style="background-color: ${statusColor}">${statusLabel}</span>
                            <span class="activity-priority" style="background-color: ${priorityColor}">Priorità: ${priorityLabel}</span>
                        </div>
                    </div>
                    <p><strong>Tipo:</strong> ${activity.type}</p>
                    ${activity.description ? `<p><strong>Descrizione:</strong> ${activity.description}</p>` : ''}
                    ${activity.deadline ? `<p><strong>Scadenza:</strong> ${new Date(activity.deadline).toLocaleDateString('it-IT')}${isDeadlineNear ? ' <span style="color: #e74c3c;">⚠️ Imminente</span>' : ''}</p>` : ''}
                    ${cls ? `<p><strong>Classe:</strong> ${cls.name}</p>` : ''}
                    ${student ? `<p><strong>Studente:</strong> ${student.name}</p>` : ''}
                    ${progress > 0 ? `
                        <div class="activity-progress" role="group" aria-label="Avanzamento attività">
                            <label><strong>Avanzamento:</strong> ${progress}%</label>
                            <div class="progress-bar" role="progressbar" aria-valuenow="${progress}" aria-valuemin="0" aria-valuemax="100" aria-label="Percentuale di completamento ${progress}%">
                                <div class="progress-fill" style="width: ${progress}%; background-color: ${statusColor}"></div>
                            </div>
                        </div>
                    ` : ''}
                    ${activity.notes ? `<p><strong>Note:</strong> ${activity.notes}</p>` : ''}
                    <div class="activity-actions">
                        <button class="btn btn-secondary" onclick="app.showEditActivityForm(${activity.id})">✏️ Modifica</button>
                        ${activity.status !== 'in-progress' ? `<button class="btn btn-secondary" onclick="app.updateActivityStatus(${activity.id}, 'in-progress')">▶️ In corso</button>` : ''}
                        ${activity.status !== 'completed' ? `<button class="btn btn-success" onclick="app.updateActivityStatus(${activity.id}, 'completed')">✅ Completa</button>` : ''}
                        ${activity.status === 'completed' ? `<button class="btn btn-secondary" onclick="app.updateActivityStatus(${activity.id}, 'planned')">↩️ Riapri</button>` : ''}
                        <button class="btn btn-danger" onclick="app.deleteActivity(${activity.id})">🗑️ Elimina</button>
                    </div>
                </div>
            `;
        }).join('');
    }

    // Schedule Management methods
    getNextWeekday(date) {
        const day = date.getDay();
        // If Saturday (6) or Sunday (0), move to next Monday
        if (day === 0) { // Sunday
            date.setDate(date.getDate() + 1);
        } else if (day === 6) { // Saturday
            date.setDate(date.getDate() + 2);
        }
        return date;
    }

    getCurrentScheduleDate() {
        if (this.currentScheduleDate) {
            return new Date(this.currentScheduleDate);
        }
        const today = new Date();
        return this.getNextWeekday(today);
    }

    setScheduleDate(dateStr) {
        const date = new Date(dateStr);
        this.currentScheduleDate = this.getNextWeekday(date).toISOString().split('T')[0];
        this.renderSchedule();
    }

    getScheduleKey(date, hour) {
        const dateStr = date.toISOString().split('T')[0];
        return `${dateStr}-${hour}`;
    }

    updateScheduleSlot(date, hour, classId, activityType) {
        const key = this.getScheduleKey(date, hour);
        if (!classId && !activityType) {
            delete this.schedule[key];
        } else {
            this.schedule[key] = {
                classId: classId || null,
                activityType: activityType || null
            };
        }
        this.saveData();
        this.renderSchedule();
        this.renderTodaySchedulePreview(); // Update dashboard preview
    }

    getActivityTypeIcon(type) {
        const icons = {
            'theory': { icon: 'T', color: '#3498db', label: 'Teoria' },
            'drawing': { icon: 'D', color: '#e67e22', label: 'Disegno' },
            'lab': { icon: 'L', color: '#27ae60', label: 'Laboratorio' }
        };
        return icons[type] || { icon: '', color: '#95a5a6', label: '' };
    }

    showScheduleSlotEditor(date, hour) {
        const key = this.getScheduleKey(date, hour);
        const slot = this.schedule[key] || { classId: null, activityType: null };
        
        const classOptions = this.classes.map(c => 
            `<option value="${c.id}" ${slot.classId == c.id ? 'selected' : ''}>${c.name}</option>`
        ).join('');

        const activityOptions = ['theory', 'drawing', 'lab'].map(type => {
            const info = this.getActivityTypeIcon(type);
            return `<option value="${type}" ${slot.activityType === type ? 'selected' : ''}>${info.label}</option>`;
        }).join('');

        const dateStr = date.toISOString().split('T')[0];
        const modal = document.createElement('div');
        modal.className = 'modal';
        modal.style.display = 'block';
        modal.innerHTML = `
            <div class="modal-content" style="max-width: 400px;">
                <h3>Modifica Slot Orario</h3>
                <p><strong>Data:</strong> ${new Date(date).toLocaleDateString('it-IT')}</p>
                <p><strong>Ora:</strong> ${hour}:00</p>
                <div class="form-group">
                    <label>Classe:</label>
                    <select id="slot-class-select">
                        <option value="">Nessuna classe</option>
                        ${classOptions}
                    </select>
                </div>
                <div class="form-group">
                    <label>Tipo di Attività:</label>
                    <select id="slot-activity-type-select">
                        <option value="">Nessuna attività</option>
                        ${activityOptions}
                    </select>
                </div>
                <div class="form-actions">
                    <button class="btn btn-primary" onclick="app.saveScheduleSlot('${dateStr}', ${hour})">Salva</button>
                    <button class="btn btn-secondary" onclick="app.closeScheduleSlotEditor()">Annulla</button>
                    ${slot.classId || slot.activityType ? `<button class="btn btn-danger" onclick="app.clearScheduleSlot('${dateStr}', ${hour})">Elimina</button>` : ''}
                </div>
            </div>
        `;
        document.body.appendChild(modal);
        this.currentScheduleModal = modal;
    }

    saveScheduleSlot(dateStr, hour) {
        const classId = document.getElementById('slot-class-select').value;
        const activityType = document.getElementById('slot-activity-type-select').value;
        const date = new Date(dateStr);
        this.updateScheduleSlot(date, hour, classId || null, activityType || null);
        this.closeScheduleSlotEditor();
    }

    clearScheduleSlot(dateStr, hour) {
        const date = new Date(dateStr);
        this.updateScheduleSlot(date, hour, null, null);
        this.closeScheduleSlotEditor();
    }

    closeScheduleSlotEditor() {
        if (this.currentScheduleModal) {
            this.currentScheduleModal.remove();
            this.currentScheduleModal = null;
        }
    }

    launchScheduleActivity(date, hour) {
        const key = this.getScheduleKey(date, hour);
        const slot = this.schedule[key];
        
        if (!slot || !slot.classId) {
            alert('Seleziona prima una classe per questo slot orario');
            return;
        }

        // Switch to activities tab and show activity selector
        this.switchTab('activities');
        
        // Filter activities by class
        const classActivities = this.activities.filter(a => a.classId == slot.classId);
        
        // Show activity selection modal
        this.showActivitySelectionModal(slot, date, hour, classActivities);
    }

    showActivitySelectionModal(slot, date, hour, classActivities) {
        const cls = this.classes.find(c => c.id == slot.classId);
        const activityTypeInfo = slot.activityType ? this.getActivityTypeIcon(slot.activityType) : null;

        const plannedActivities = classActivities.filter(a => a.status === 'planned');
        const inProgressActivities = classActivities.filter(a => a.status === 'in-progress');
        const recentActivities = classActivities
            .filter(a => a.status === 'completed')
            .sort((a, b) => new Date(b.updatedAt || b.createdAt) - new Date(a.updatedAt || a.createdAt))
            .slice(0, 5);

        const renderActivityList = (activities, title) => {
            if (activities.length === 0) return '';
            return `
                <div class="activity-section">
                    <h4>${title}</h4>
                    ${activities.map(a => `
                        <div class="activity-option" onclick="app.selectScheduleActivity(${a.id})" style="cursor: pointer; padding: 10px; margin: 5px 0; border: 1px solid #ddd; border-radius: 5px;">
                            <strong>${a.title}</strong>
                            <p style="margin: 5px 0; font-size: 0.9em;">${a.type} ${a.deadline ? '- Scadenza: ' + new Date(a.deadline).toLocaleDateString('it-IT') : ''}</p>
                        </div>
                    `).join('')}
                </div>
            `;
        };

        const modal = document.createElement('div');
        modal.className = 'modal';
        modal.style.display = 'block';
        modal.innerHTML = `
            <div class="modal-content" style="max-width: 600px; max-height: 80vh; overflow-y: auto;">
                <h3>Seleziona Attività</h3>
                <p><strong>Classe:</strong> ${cls ? cls.name : 'N/D'}</p>
                ${activityTypeInfo ? `<p><strong>Tipo:</strong> ${activityTypeInfo.label}</p>` : ''}
                <p><strong>Orario:</strong> ${new Date(date).toLocaleDateString('it-IT')} - ${hour}:00</p>
                
                ${renderActivityList(inProgressActivities, '📝 Attività In Corso')}
                ${renderActivityList(plannedActivities, '📋 Attività Pianificate')}
                ${renderActivityList(recentActivities, '✅ Attività Recenti')}
                
                ${classActivities.length === 0 ? '<p style="text-align: center; margin: 20px 0;">Nessuna attività disponibile per questa classe</p>' : ''}
                
                <div class="form-actions">
                    <button class="btn btn-secondary" onclick="app.closeActivitySelectionModal()">Chiudi</button>
                </div>
            </div>
        `;
        document.body.appendChild(modal);
        this.currentActivityModal = modal;
    }

    selectScheduleActivity(activityId) {
        // Update activity status to in-progress if not already
        const activity = this.activities.find(a => a.id === activityId);
        if (activity && activity.status !== 'in-progress') {
            this.updateActivityStatus(activityId, 'in-progress');
        }
        this.closeActivitySelectionModal();
        this.switchTab('activities');
        // Scroll to the activity
        setTimeout(() => {
            const activityElement = document.querySelector(`[onclick*="deleteActivity(${activityId})"]`);
            if (activityElement) {
                activityElement.closest('.activity-item').scrollIntoView({ behavior: 'smooth', block: 'center' });
            }
        }, 100);
    }

    closeActivitySelectionModal() {
        if (this.currentActivityModal) {
            this.currentActivityModal.remove();
            this.currentActivityModal = null;
        }
    }
    
    // Smart Daily Schedule Management Methods
    
    startLessonSession(dateStr, hour) {
        const date = new Date(dateStr);
        const key = this.getScheduleKey(date, hour);
        const slot = this.schedule[key];
        
        if (!slot || !slot.classId) {
            alert('Seleziona prima una classe per questo slot orario');
            return;
        }
        
        const cls = this.classes.find(c => c.id == slot.classId);
        if (!cls) {
            alert('Classe non trovata');
            return;
        }
        
        // Show step-by-step activity selection modal
        this.showSmartActivitySelectionModal(date, hour, slot, cls);
    }
    
    showSmartActivitySelectionModal(date, hour, slot, cls) {
        const classActivities = this.activities.filter(a => a.classId == slot.classId);
        const activityTypeInfo = slot.activityType ? this.getActivityTypeIcon(slot.activityType) : null;
        
        const plannedActivities = classActivities.filter(a => a.status === 'planned');
        const inProgressActivities = classActivities.filter(a => a.status === 'in-progress');
        
        // Get AI suggestions for activities if API key is available
        const apiKey = localStorage.getItem('openrouter-api-key');
        
        const modal = document.createElement('div');
        modal.className = 'modal';
        modal.style.display = 'block';
        modal.innerHTML = `
            <div class="modal-content lesson-session-modal" style="max-width: 700px; max-height: 90vh; overflow-y: auto;">
                <h3>🎓 Avvia Lezione</h3>
                
                <div class="lesson-info-section" style="background: #f8f9fa; padding: 15px; border-radius: 8px; margin-bottom: 20px;">
                    <div style="display: flex; justify-content: space-between; align-items: center; margin-bottom: 10px;">
                        <div>
                            <strong style="font-size: 1.1em;">${cls.name}</strong>
                            <div style="color: #666; font-size: 0.9em;">${new Date(date).toLocaleDateString('it-IT')} - ${hour}:00</div>
                        </div>
                        ${activityTypeInfo ? `<span style="background: ${activityTypeInfo.color}; color: white; padding: 5px 12px; border-radius: 20px; font-size: 0.9em;">${activityTypeInfo.label}</span>` : ''}
                    </div>
                </div>
                
                <div class="step-indicator" style="display: flex; justify-content: space-between; margin-bottom: 25px; padding: 0 20px;">
                    <div class="step active" style="text-align: center;">
                        <div style="width: 40px; height: 40px; background: #4a90e2; color: white; border-radius: 50%; display: flex; align-items: center; justify-content: center; margin: 0 auto 8px; font-weight: bold;">1</div>
                        <div style="font-size: 0.85em;">Seleziona Attività</div>
                    </div>
                    <div style="flex: 1; border-top: 2px dashed #ddd; margin-top: 20px;"></div>
                    <div class="step" style="text-align: center; opacity: 0.5;">
                        <div style="width: 40px; height: 40px; background: #ddd; color: white; border-radius: 50%; display: flex; align-items: center; justify-content: center; margin: 0 auto 8px; font-weight: bold;">2</div>
                        <div style="font-size: 0.85em;">Valuta Studenti</div>
                    </div>
                </div>
                
                ${apiKey ? `
                    <div class="ai-suggestion-section" style="background: #e3f2fd; padding: 15px; border-radius: 8px; margin-bottom: 20px; border-left: 4px solid #2196f3;">
                        <div style="display: flex; align-items: center; gap: 10px; margin-bottom: 10px;">
                            <span style="font-size: 1.3em;">🤖</span>
                            <strong>Suggerimenti IA</strong>
                        </div>
                        <div id="ai-activity-suggestions" style="font-size: 0.95em; color: #1976d2;">
                            <em>Caricamento suggerimenti...</em>
                        </div>
                        <button class="btn btn-sm btn-secondary" onclick="app.generateActivitySuggestions('${date.toISOString()}', ${hour}, ${slot.classId})" style="margin-top: 10px; font-size: 0.85em;">
                            🔄 Rigenera Suggerimenti
                        </button>
                    </div>
                ` : ''}
                
                <div class="activity-selection-section">
                    <h4 style="margin-bottom: 15px;">Scegli un'attività da svolgere:</h4>
                    
                    ${inProgressActivities.length > 0 ? `
                        <div class="activity-group" style="margin-bottom: 20px;">
                            <h5 style="color: #ff9800; margin-bottom: 10px;">📝 Attività In Corso</h5>
                            ${inProgressActivities.map(a => `
                                <div class="activity-card selectable" onclick="app.selectActivityForSession(${a.id}, '${date.toISOString()}', ${hour})" style="padding: 15px; margin: 10px 0; background: #fff; border: 2px solid #e0e0e0; border-radius: 8px; cursor: pointer; transition: all 0.2s;">
                                    <div style="display: flex; justify-content: space-between; align-items: start;">
                                        <div style="flex: 1;">
                                            <strong style="font-size: 1.05em;">${a.title}</strong>
                                            <div style="color: #666; font-size: 0.9em; margin-top: 5px;">${a.type}</div>
                                            ${a.deadline ? `<div style="color: #f44336; font-size: 0.85em; margin-top: 3px;">⏰ Scadenza: ${new Date(a.deadline).toLocaleDateString('it-IT')}</div>` : ''}
                                        </div>
                                        <span style="background: #ff9800; color: white; padding: 4px 10px; border-radius: 12px; font-size: 0.8em;">In corso</span>
                                    </div>
                                </div>
                            `).join('')}
                        </div>
                    ` : ''}
                    
                    ${plannedActivities.length > 0 ? `
                        <div class="activity-group" style="margin-bottom: 20px;">
                            <h5 style="color: #2196f3; margin-bottom: 10px;">📋 Attività Pianificate</h5>
                            ${plannedActivities.map(a => `
                                <div class="activity-card selectable" onclick="app.selectActivityForSession(${a.id}, '${date.toISOString()}', ${hour})" style="padding: 15px; margin: 10px 0; background: #fff; border: 2px solid #e0e0e0; border-radius: 8px; cursor: pointer; transition: all 0.2s;">
                                    <div style="display: flex; justify-content: space-between; align-items: start;">
                                        <div style="flex: 1;">
                                            <strong style="font-size: 1.05em;">${a.title}</strong>
                                            <div style="color: #666; font-size: 0.9em; margin-top: 5px;">${a.type}</div>
                                            ${a.deadline ? `<div style="color: #f44336; font-size: 0.85em; margin-top: 3px;">⏰ Scadenza: ${new Date(a.deadline).toLocaleDateString('it-IT')}</div>` : ''}
                                        </div>
                                        <span style="background: #2196f3; color: white; padding: 4px 10px; border-radius: 12px; font-size: 0.8em;">Pianificata</span>
                                    </div>
                                </div>
                            `).join('')}
                        </div>
                    ` : ''}
                    
                    ${classActivities.length === 0 ? `
                        <div style="text-align: center; padding: 40px 20px; color: #999;">
                            <div style="font-size: 3em; margin-bottom: 15px;">📋</div>
                            <p>Nessuna attività disponibile per questa classe</p>
                            <button class="btn btn-secondary" onclick="app.closeSmartActivityModal(); app.switchTab('activities');" style="margin-top: 15px;">
                                ➕ Crea Nuova Attività
                            </button>
                        </div>
                    ` : ''}
                </div>
                
                <div class="form-actions" style="margin-top: 20px; padding-top: 15px; border-top: 1px solid #e0e0e0;">
                    <button class="btn btn-secondary" onclick="app.closeSmartActivityModal()">Annulla</button>
                </div>
            </div>
        `;
        
        document.body.appendChild(modal);
        this.currentActivityModal = modal;
        
        // Load AI suggestions if API key exists
        if (apiKey) {
            this.generateActivitySuggestions(date.toISOString(), hour, slot.classId);
        }
        
        // Add hover effect styles
        const style = document.createElement('style');
        style.textContent = `
            .activity-card.selectable:hover {
                border-color: #4a90e2 !important;
                box-shadow: 0 4px 12px rgba(74, 144, 226, 0.2);
                transform: translateY(-2px);
            }
        `;
        document.head.appendChild(style);
    }
    
    async generateActivitySuggestions(dateStr, hour, classId) {
        const suggestionsDiv = document.getElementById('ai-activity-suggestions');
        if (!suggestionsDiv) return;
        
        suggestionsDiv.innerHTML = '<em>Analisi in corso...</em>';
        
        const apiKey = localStorage.getItem('openrouter-api-key');
        if (!apiKey) {
            suggestionsDiv.innerHTML = '<em style="color: #f44336;">API key non configurata</em>';
            return;
        }
        
        const cls = this.classes.find(c => c.id == classId);
        const date = new Date(dateStr);
        const classActivities = this.activities.filter(a => a.classId == classId);
        
        const prompt = `Sei un assistente IA per insegnanti. Analizza il contesto e suggerisci quale attività sia più opportuna per questa lezione.

Contesto:
- Classe: ${cls ? cls.name : 'N/D'}
- Data: ${date.toLocaleDateString('it-IT')} 
- Ora: ${hour}:00
- Giorno della settimana: ${['Domenica', 'Lunedì', 'Martedì', 'Mercoledì', 'Giovedì', 'Venerdì', 'Sabato'][date.getDay()]}

Attività disponibili:
${classActivities.map(a => `- ${a.title} (${a.type}, stato: ${a.status}${a.deadline ? ', scadenza: ' + new Date(a.deadline).toLocaleDateString('it-IT') : ''})`).join('\n')}

Fornisci un suggerimento breve (massimo 2-3 righe) su quale attività svolgere e perché, considerando scadenze, continuità didattica e il giorno della settimana. Se non ci sono attività, suggerisci brevemente cosa fare.`;

        try {
            const response = await this.callOpenRouterAPI(prompt);
            suggestionsDiv.innerHTML = response.replace(/\n/g, '<br>');
        } catch (error) {
            console.error('Error getting AI suggestions:', error);
            suggestionsDiv.innerHTML = '<em style="color: #f44336;">Errore nel caricamento dei suggerimenti</em>';
        }
    }
    
    selectActivityForSession(activityId, dateStr, hour) {
        const activity = this.activities.find(a => a.id === activityId);
        if (!activity) return;
        
        // Update activity status to in-progress if not already
        if (activity.status !== 'in-progress') {
            this.updateActivityStatus(activityId, 'in-progress');
        }
        
        const date = new Date(dateStr);
        const key = this.getScheduleKey(date, hour);
        const slot = this.schedule[key];
        const cls = this.classes.find(c => c.id == slot.classId);
        
        // Close the activity selection modal
        this.closeSmartActivityModal();
        
        // Create and start the lesson session
        this.createLessonSession(date, hour, slot, cls, activity);
    }
    
    createLessonSession(date, hour, slot, cls, activity) {
        const session = {
            id: Date.now(),
            date: date.toISOString(),
            hour: hour,
            classId: slot.classId,
            className: cls.name,
            activityId: activity.id,
            activityTitle: activity.title,
            activityType: activity.type,
            startTime: new Date().toISOString(),
            endTime: null,
            studentEvaluations: [],
            notes: '',
            status: 'active'
        };
        
        this.currentLessonSession = session;
        this.lessonSessions.push(session);
        this.saveData();
        
        // Show student evaluation interface
        this.showStudentEvaluationInterface(session);
    }
    
    showStudentEvaluationInterface(session) {
        const classStudents = this.students.filter(s => s.class === session.className);
        
        const modal = document.createElement('div');
        modal.className = 'modal';
        modal.style.display = 'block';
        modal.innerHTML = `
            <div class="modal-content student-evaluation-modal" style="max-width: 900px; max-height: 95vh; overflow-y: auto;">
                <div class="lesson-session-header" style="background: linear-gradient(135deg, #667eea 0%, #764ba2 100%); color: white; padding: 20px; border-radius: 8px 8px 0 0; margin: -20px -20px 20px -20px;">
                    <h3 style="margin: 0 0 10px 0; color: white;">🎓 Lezione in Corso</h3>
                    <div style="display: flex; justify-content: space-between; align-items: center; flex-wrap: wrap; gap: 10px;">
                        <div>
                            <div style="font-size: 1.1em; font-weight: 500;">${session.className}</div>
                            <div style="opacity: 0.9; font-size: 0.9em;">${session.activityTitle}</div>
                        </div>
                        <div style="text-align: right;">
                            <div style="font-size: 0.9em; opacity: 0.9;">${new Date(session.date).toLocaleDateString('it-IT')}</div>
                            <div style="font-size: 0.9em; opacity: 0.9;">${session.hour}:00 - ${session.hour + 1}:00</div>
                        </div>
                    </div>
                </div>
                
                <div class="student-evaluation-section">
                    <div style="display: flex; justify-content: space-between; align-items: center; margin-bottom: 20px;">
                        <h4 style="margin: 0;">👥 Valutazioni Studenti (${classStudents.length})</h4>
                        <button class="btn btn-sm btn-secondary" onclick="app.generateAllEvaluationSuggestions()" style="font-size: 0.85em;">
                            🤖 Suggerimenti IA per Tutti
                        </button>
                    </div>
                    
                    ${classStudents.length === 0 ? `
                        <div style="text-align: center; padding: 40px; color: #999;">
                            <p>Nessuno studente trovato per questa classe</p>
                            <button class="btn btn-secondary" onclick="app.endLessonSession(); app.switchTab('students');">
                                ➕ Aggiungi Studenti
                            </button>
                        </div>
                    ` : `
                        <div class="students-grid" style="display: grid; gap: 15px;">
                            ${classStudents.map(student => this.renderStudentEvaluationCard(student, session)).join('')}
                        </div>
                    `}
                </div>
                
                <div class="lesson-notes-section" style="margin-top: 30px; padding-top: 20px; border-top: 2px solid #e0e0e0;">
                    <h4>📝 Note Generali della Lezione</h4>
                    <textarea id="lesson-notes-input" placeholder="Aggiungi note generali sulla lezione (argomenti trattati, materiali utilizzati, osservazioni generali...)" style="width: 100%; min-height: 100px; padding: 12px; border: 1px solid #ddd; border-radius: 8px; font-family: inherit; resize: vertical;">${session.notes || ''}</textarea>
                </div>
                
                <div class="form-actions" style="margin-top: 25px; padding-top: 20px; border-top: 1px solid #e0e0e0; display: flex; justify-content: space-between; gap: 10px;">
                    <button class="btn btn-danger" onclick="app.cancelLessonSession()">Annulla Lezione</button>
                    <div style="display: flex; gap: 10px;">
                        <button class="btn btn-secondary" onclick="app.saveLessonSessionProgress()">💾 Salva Progresso</button>
                        <button class="btn btn-primary" onclick="app.endLessonSession()">✅ Termina Lezione</button>
                    </div>
                </div>
            </div>
        `;
        
        document.body.appendChild(modal);
        this.currentActivityModal = modal;
    }
    
    renderStudentEvaluationCard(student, session) {
        const existingEval = session.studentEvaluations.find(e => e.studentId === student.id);
        const studentId = student.id;
        
        return `
            <div class="student-eval-card" id="student-eval-${studentId}" style="background: #f8f9fa; padding: 18px; border-radius: 8px; border: 2px solid #e0e0e0;">
                <div style="display: flex; justify-content: space-between; align-items: start; margin-bottom: 12px;">
                    <div style="flex: 1;">
                        <strong style="font-size: 1.05em;">${student.name}</strong>
                    </div>
                    <button class="btn btn-sm" onclick="app.generateEvaluationSuggestion(${studentId})" style="font-size: 0.75em; padding: 4px 8px; background: #e3f2fd; color: #1976d2; border: 1px solid #90caf9;">
                        🤖 IA
                    </button>
                </div>
                
                <div class="evaluation-inputs" style="display: grid; gap: 12px;">
                    <div>
                        <label style="display: block; font-size: 0.9em; color: #666; margin-bottom: 5px;">Voto</label>
                        <div style="display: flex; gap: 5px;">
                            ${[4, 5, 6, 7, 8, 9, 10].map(grade => `
                                <button class="grade-btn" onclick="app.setStudentGrade(${studentId}, ${grade})" data-grade="${grade}" style="flex: 1; padding: 8px; border: 2px solid ${existingEval && existingEval.grade === grade ? '#4a90e2' : '#ddd'}; background: ${existingEval && existingEval.grade === grade ? '#4a90e2' : 'white'}; color: ${existingEval && existingEval.grade === grade ? 'white' : '#333'}; border-radius: 6px; cursor: pointer; font-weight: ${existingEval && existingEval.grade === grade ? 'bold' : 'normal'}; transition: all 0.2s;">
                                    ${grade}
                                </button>
                            `).join('')}
                        </div>
                    </div>
                    
                    <div>
                        <label style="display: block; font-size: 0.9em; color: #666; margin-bottom: 5px;">Comportamento</label>
                        <div style="display: flex; gap: 8px;">
                            ${['😊', '😐', '😟'].map((emoji, idx) => {
                                const behaviorValues = ['positivo', 'neutro', 'negativo'];
                                const behaviorValue = behaviorValues[idx];
                                const isSelected = existingEval && existingEval.behavior === behaviorValue;
                                return `
                                    <button class="behavior-btn" onclick="app.setStudentBehavior(${studentId}, '${behaviorValue}')" style="flex: 1; padding: 10px; border: 2px solid ${isSelected ? '#4a90e2' : '#ddd'}; background: ${isSelected ? '#e3f2fd' : 'white'}; border-radius: 6px; cursor: pointer; font-size: 1.5em; transition: all 0.2s;">
                                        ${emoji}
                                    </button>
                                `;
                            }).join('')}
                        </div>
                    </div>
                    
                    <div>
                        <label style="display: block; font-size: 0.9em; color: #666; margin-bottom: 5px;">Osservazioni</label>
                        <textarea id="observations-${studentId}" placeholder="Note comportamentali, partecipazione, difficoltà riscontrate..." style="width: 100%; min-height: 60px; padding: 10px; border: 1px solid #ddd; border-radius: 6px; font-family: inherit; font-size: 0.9em; resize: vertical;">${existingEval ? existingEval.observations || '' : ''}</textarea>
                        <div id="ai-suggestions-${studentId}" style="margin-top: 8px; font-size: 0.85em; color: #1976d2; font-style: italic; display: none;"></div>
                    </div>
                </div>
            </div>
        `;
    }
    
    setStudentGrade(studentId, grade) {
        if (!this.currentLessonSession) return;
        
        let evaluation = this.currentLessonSession.studentEvaluations.find(e => e.studentId === studentId);
        if (!evaluation) {
            evaluation = {
                studentId: studentId,
                grade: null,
                behavior: null,
                observations: '',
                aiSuggestion: null
            };
            this.currentLessonSession.studentEvaluations.push(evaluation);
        }
        
        evaluation.grade = grade;
        evaluation.observations = document.getElementById(`observations-${studentId}`)?.value || '';
        this.saveData();
        
        // Update UI - refresh the card
        const card = document.getElementById(`student-eval-${studentId}`);
        if (card) {
            const student = this.students.find(s => s.id === studentId);
            card.outerHTML = this.renderStudentEvaluationCard(student, this.currentLessonSession);
        }
    }
    
    setStudentBehavior(studentId, behavior) {
        if (!this.currentLessonSession) return;
        
        let evaluation = this.currentLessonSession.studentEvaluations.find(e => e.studentId === studentId);
        if (!evaluation) {
            evaluation = {
                studentId: studentId,
                grade: null,
                behavior: null,
                observations: '',
                aiSuggestion: null
            };
            this.currentLessonSession.studentEvaluations.push(evaluation);
        }
        
        evaluation.behavior = behavior;
        evaluation.observations = document.getElementById(`observations-${studentId}`)?.value || '';
        this.saveData();
        
        // Update UI - refresh the card
        const card = document.getElementById(`student-eval-${studentId}`);
        if (card) {
            const student = this.students.find(s => s.id === studentId);
            card.outerHTML = this.renderStudentEvaluationCard(student, this.currentLessonSession);
        }
    }
    
    async generateEvaluationSuggestion(studentId) {
        const suggestionsDiv = document.getElementById(`ai-suggestions-${studentId}`);
        if (!suggestionsDiv) return;
        
        const apiKey = localStorage.getItem('openrouter-api-key');
        if (!apiKey) {
            alert('Configura la tua API key di OpenRouter nelle impostazioni per usare i suggerimenti IA');
            return;
        }
        
        suggestionsDiv.style.display = 'block';
        suggestionsDiv.innerHTML = '🤖 Generazione suggerimento...';
        
        const student = this.students.find(s => s.id === studentId);
        const session = this.currentLessonSession;
        
        const prompt = `Sei un assistente IA per insegnanti. Genera 2-3 brevi suggerimenti di osservazioni in itinere per lo studente durante questa lezione.

Studente: ${student.name}
Classe: ${session.className}
Attività: ${session.activityTitle} (${session.activityType})
Data: ${new Date(session.date).toLocaleDateString('it-IT')}

Genera suggerimenti specifici e costruttivi relativi a: partecipazione, impegno, comprensione, collaborazione. 
Formato: elenco puntato breve (massimo 3 punti), ogni punto max 10 parole.`;

        try {
            const response = await this.callOpenRouterAPI(prompt);
            
            // Parse the response and create clickable suggestions
            const suggestions = response.split('\n').filter(line => line.trim().startsWith('-') || line.trim().startsWith('•'));
            
            if (suggestions.length > 0) {
                suggestionsDiv.innerHTML = `
                    <div style="background: #e3f2fd; padding: 10px; border-radius: 6px; margin-top: 5px;">
                        <div style="font-weight: 500; margin-bottom: 8px; color: #1976d2;">💡 Suggerimenti IA:</div>
                        ${suggestions.map(s => {
                            const text = s.replace(/^[-•]\s*/, '').trim();
                            return `
                                <div onclick="app.applySuggestion(${studentId}, '${text.replace(/'/g, "\\'")}')" style="padding: 6px 10px; margin: 4px 0; background: white; border-radius: 4px; cursor: pointer; border: 1px solid #90caf9; transition: all 0.2s;" onmouseover="this.style.background='#bbdefb'" onmouseout="this.style.background='white'">
                                    ${text}
                                </div>
                            `;
                        }).join('')}
                    </div>
                `;
            } else {
                suggestionsDiv.innerHTML = response;
            }
        } catch (error) {
            console.error('Error generating suggestion:', error);
            suggestionsDiv.innerHTML = '❌ Errore nel generare suggerimenti';
        }
    }
    
    applySuggestion(studentId, suggestion) {
        const textArea = document.getElementById(`observations-${studentId}`);
        if (!textArea) return;
        
        const currentText = textArea.value.trim();
        textArea.value = currentText ? `${currentText}\n- ${suggestion}` : `- ${suggestion}`;
        
        // Save to session
        if (this.currentLessonSession) {
            let evaluation = this.currentLessonSession.studentEvaluations.find(e => e.studentId === studentId);
            if (!evaluation) {
                evaluation = {
                    studentId: studentId,
                    grade: null,
                    behavior: null,
                    observations: '',
                    aiSuggestion: null
                };
                this.currentLessonSession.studentEvaluations.push(evaluation);
            }
            evaluation.observations = textArea.value;
            this.saveData();
        }
        
        // Visual feedback
        textArea.style.background = '#e8f5e9';
        setTimeout(() => {
            textArea.style.background = 'white';
        }, 500);
    }
    
    async generateAllEvaluationSuggestions() {
        if (!this.currentLessonSession) return;
        
        const classStudents = this.students.filter(s => s.class === this.currentLessonSession.className);
        
        for (const student of classStudents) {
            await this.generateEvaluationSuggestion(student.id);
            // Small delay to avoid rate limiting
            await new Promise(resolve => setTimeout(resolve, 500));
        }
    }
    
    saveLessonSessionProgress() {
        if (!this.currentLessonSession) return;
        
        // Save notes
        const notesInput = document.getElementById('lesson-notes-input');
        if (notesInput) {
            this.currentLessonSession.notes = notesInput.value;
        }
        
        // Save all student observations
        const classStudents = this.students.filter(s => s.class === this.currentLessonSession.className);
        classStudents.forEach(student => {
            const observationsInput = document.getElementById(`observations-${student.id}`);
            if (observationsInput) {
                let evaluation = this.currentLessonSession.studentEvaluations.find(e => e.studentId === student.id);
                if (!evaluation) {
                    evaluation = {
                        studentId: student.id,
                        grade: null,
                        behavior: null,
                        observations: '',
                        aiSuggestion: null
                    };
                    this.currentLessonSession.studentEvaluations.push(evaluation);
                }
                evaluation.observations = observationsInput.value;
            }
        });
        
        this.saveData();
        
        // Visual feedback
        alert('✅ Progresso salvato con successo!');
    }
    
    endLessonSession() {
        if (!this.currentLessonSession) return;
        
        // Save all data
        this.saveLessonSessionProgress();
        
        // Mark session as completed
        this.currentLessonSession.endTime = new Date().toISOString();
        this.currentLessonSession.status = 'completed';
        
        // Save evaluations to main evaluations array
        this.currentLessonSession.studentEvaluations.forEach(evalData => {
            if (evalData.grade || evalData.observations) {
                const student = this.students.find(s => s.id === evalData.studentId);
                if (student) {
                    this.evaluations.push({
                        id: Date.now() + Math.random(),
                        studentId: evalData.studentId,
                        studentName: student.name,
                        date: this.currentLessonSession.date,
                        activity: this.currentLessonSession.activityTitle,
                        score: evalData.grade,
                        behavior: evalData.behavior,
                        notes: evalData.observations,
                        createdAt: new Date().toISOString()
                    });
                }
            }
        });
        
        this.saveData();
        
        // Close modal
        this.closeSmartActivityModal();
        
        // Show summary
        const evaluatedCount = this.currentLessonSession.studentEvaluations.filter(e => e.grade || e.observations).length;
        alert(`✅ Lezione terminata!\n\n${evaluatedCount} studenti valutati\nDati salvati con successo.`);
        
        this.currentLessonSession = null;
        
        // Refresh dashboard and evaluations
        this.renderHome();
        this.renderEvaluations();
    }
    
    cancelLessonSession() {
        if (!confirm('Sei sicuro di voler annullare questa lezione? I dati non salvati andranno persi.')) {
            return;
        }
        
        // Remove session from array
        if (this.currentLessonSession) {
            this.lessonSessions = this.lessonSessions.filter(s => s.id !== this.currentLessonSession.id);
            this.currentLessonSession = null;
            this.saveData();
        }
        
        this.closeSmartActivityModal();
    }
    
    closeSmartActivityModal() {
        if (this.currentActivityModal) {
            this.currentActivityModal.remove();
            this.currentActivityModal = null;
        }
    }

    toggleScheduleView() {
        this.scheduleView = this.scheduleView === 'weekly' ? 'daily' : 'weekly';
        this.renderSchedule();
    }

    navigateSchedule(direction) {
        const currentDate = this.getCurrentScheduleDate();
        
        if (this.scheduleView === 'daily') {
            // Move by 1 weekday
            do {
                currentDate.setDate(currentDate.getDate() + direction);
            } while (currentDate.getDay() === 0 || currentDate.getDay() === 6);
        } else {
            // Move by 1 week
            currentDate.setDate(currentDate.getDate() + (direction * 7));
        }
        
        this.currentScheduleDate = this.getNextWeekday(currentDate).toISOString().split('T')[0];
        this.renderSchedule();
    }

    renderSchedule() {
        const scheduleContainer = document.getElementById('schedule-container');
        if (!scheduleContainer) return;

        const currentDate = this.getCurrentScheduleDate();
        const hours = [8, 9, 10, 11, 12, 13];
        
        if (this.scheduleView === 'daily') {
            this.renderDailySchedule(scheduleContainer, currentDate, hours);
        } else {
            this.renderWeeklySchedule(scheduleContainer, currentDate, hours);
        }
    }

    renderDailySchedule(container, date, hours) {
        const dayName = ['Domenica', 'Lunedì', 'Martedì', 'Mercoledì', 'Giovedì', 'Venerdì', 'Sabato'][date.getDay()];
        
        container.innerHTML = `
            <div class="schedule-header">
                <button class="btn btn-secondary" onclick="app.navigateSchedule(-1)">◀ Giorno Precedente</button>
                <h3>${dayName} ${date.toLocaleDateString('it-IT')}</h3>
                <button class="btn btn-secondary" onclick="app.navigateSchedule(1)">Giorno Successivo ▶</button>
            </div>
            <div class="schedule-view-toggle">
                <button class="btn btn-primary" onclick="app.toggleScheduleView()">📅 Vista Settimanale</button>
            </div>
            <table class="schedule-table">
                <thead>
                    <tr>
                        <th>Ora</th>
                        <th>Classe e Attività</th>
                    </tr>
                </thead>
                <tbody>
                    ${hours.map(hour => {
                        const key = this.getScheduleKey(date, hour);
                        const slot = this.schedule[key] || {};
                        const cls = slot.classId ? this.classes.find(c => c.id == slot.classId) : null;
                        const activityInfo = slot.activityType ? this.getActivityTypeIcon(slot.activityType) : null;
                        
                        return `
                            <tr>
                                <td class="schedule-hour">${hour}:00 - ${hour + 1}:00</td>
                                <td class="schedule-slot" onclick="app.showScheduleSlotEditor(new Date('${date.toISOString()}'), ${hour})" title="Clicca per modificare">
                                    ${cls ? `<div class="slot-class">${cls.name}</div>` : '<div class="slot-empty">Nessuna classe</div>'}
                                    ${activityInfo ? `<div class="slot-activity" style="background-color: ${activityInfo.color}; color: white; display: inline-block; padding: 2px 8px; border-radius: 3px; font-weight: bold;">${activityInfo.icon}</div>` : ''}
                                    ${cls ? `<button class="btn btn-sm btn-primary" onclick="event.stopPropagation(); app.launchScheduleActivity(new Date('${date.toISOString()}'), ${hour})" style="margin-left: 10px; font-size: 0.8em;">Avvia</button>` : ''}
                                </td>
                            </tr>
                        `;
                    }).join('')}
                </tbody>
            </table>
        `;
    }

    renderWeeklySchedule(container, startDate, hours) {
        // Get Monday of the week
        const monday = new Date(startDate);
        const day = monday.getDay();
        const diff = day === 0 ? -6 : 1 - day; // adjust when day is sunday
        monday.setDate(monday.getDate() + diff);

        const weekDays = [];
        for (let i = 0; i < 5; i++) {
            const date = new Date(monday);
            date.setDate(monday.getDate() + i);
            weekDays.push(date);
        }

        const dayNames = ['Lunedì', 'Martedì', 'Mercoledì', 'Giovedì', 'Venerdì'];

        container.innerHTML = `
            <div class="schedule-header">
                <button class="btn btn-secondary" onclick="app.navigateSchedule(-1)">◀ Settimana Precedente</button>
                <h3>Settimana dal ${weekDays[0].toLocaleDateString('it-IT')} al ${weekDays[4].toLocaleDateString('it-IT')}</h3>
                <button class="btn btn-secondary" onclick="app.navigateSchedule(1)">Settimana Successiva ▶</button>
            </div>
            <div class="schedule-view-toggle">
                <button class="btn btn-primary" onclick="app.toggleScheduleView()">📆 Vista Giornaliera</button>
            </div>
            <table class="schedule-table">
                <thead>
                    <tr>
                        <th>Ora</th>
                        ${dayNames.map((name, i) => `<th>${name}<br><small>${weekDays[i].getDate()}/${weekDays[i].getMonth() + 1}</small></th>`).join('')}
                    </tr>
                </thead>
                <tbody>
                    ${hours.map(hour => `
                        <tr>
                            <td class="schedule-hour">${hour}:00</td>
                            ${weekDays.map(date => {
                                const key = this.getScheduleKey(date, hour);
                                const slot = this.schedule[key] || {};
                                const cls = slot.classId ? this.classes.find(c => c.id == slot.classId) : null;
                                const activityInfo = slot.activityType ? this.getActivityTypeIcon(slot.activityType) : null;
                                
                                return `
                                    <td class="schedule-slot" onclick="app.showScheduleSlotEditor(new Date('${date.toISOString()}'), ${hour})" title="Clicca per modificare">
                                        ${cls ? `<div class="slot-class">${cls.name}</div>` : '<div class="slot-empty">-</div>'}
                                        ${activityInfo ? `<div class="slot-activity" style="background-color: ${activityInfo.color}; color: white; display: inline-block; padding: 2px 8px; border-radius: 3px; font-weight: bold; margin-top: 3px;">${activityInfo.icon}</div>` : ''}
                                        ${cls ? `<button class="btn btn-sm btn-primary" onclick="event.stopPropagation(); app.launchScheduleActivity(new Date('${date.toISOString()}'), ${hour})" style="margin-top: 5px; font-size: 0.7em; padding: 2px 6px;">Avvia</button>` : ''}
                                    </td>
                                `;
                            }).join('')}
                        </tr>
                    `).join('')}
                </tbody>
            </table>
        `;
    }

    // Class Management methods
    showAddClassForm() {
        document.getElementById('add-class-form').style.display = 'block';
        document.getElementById('class-form-title').textContent = 'Nuova Classe';
        document.getElementById('class-edit-id').value = '';
    }

    hideAddClassForm() {
        document.getElementById('add-class-form').style.display = 'none';
        document.getElementById('class-form').reset();
        document.getElementById('class-edit-id').value = '';
    }

    saveClass() {
        const editId = document.getElementById('class-edit-id').value;
        const className = document.getElementById('class-name').value.trim();
        const year = document.getElementById('class-year').value;
        const section = document.getElementById('class-section').value.trim();
        const studentsCount = document.getElementById('class-students-count').value;

        if (!className) {
            alert('Il nome della classe è obbligatorio');
            return;
        }

        if (editId) {
            // Edit existing class
            const classIndex = this.classes.findIndex(c => c.id === parseInt(editId));
            if (classIndex !== -1) {
                this.classes[classIndex] = {
                    ...this.classes[classIndex],
                    name: className,
                    year: year,
                    section: section,
                    studentsCount: studentsCount ? parseInt(studentsCount) : 0,
                    updatedAt: new Date().toISOString()
                };
            }
        } else {
            // Add new class
            const newClass = {
                id: Date.now(),
                name: className,
                year: year,
                section: section,
                studentsCount: studentsCount ? parseInt(studentsCount) : 0,
                createdAt: new Date().toISOString()
            };
            this.classes.push(newClass);
        }

        this.saveData();
        this.renderClasses();
        this.updateClassSelectors();
        this.hideAddClassForm();
        this.showToast(editId ? 'Classe aggiornata con successo' : 'Classe creata con successo', 'success');
    }

    editClass(id) {
        const classToEdit = this.classes.find(c => c.id === id);
        if (!classToEdit) return;

        document.getElementById('add-class-form').style.display = 'block';
        document.getElementById('class-form-title').textContent = 'Modifica Classe';
        document.getElementById('class-edit-id').value = classToEdit.id;
        document.getElementById('class-name').value = classToEdit.name;
        document.getElementById('class-year').value = classToEdit.year || '';
        document.getElementById('class-section').value = classToEdit.section || '';
        document.getElementById('class-students-count').value = classToEdit.studentsCount || '';

        // Scroll to form
        document.getElementById('add-class-form').scrollIntoView({ behavior: 'smooth' });
    }

    deleteClass(id) {
        const classToDelete = this.classes.find(c => c.id === id);
        if (!classToDelete) return;

        if (confirm(`Sei sicuro di voler eliminare la classe ${classToDelete.name}?`)) {
            this.classes = this.classes.filter(c => c.id !== id);
            
            // If this was the active class, clear it
            if (this.activeClass === classToDelete.name) {
                this.activeClass = '';
                localStorage.removeItem('active-class');
            }

            this.saveData();
            this.renderClasses();
            this.updateClassSelectors();
<<<<<<< HEAD
            this.renderDashboard();
            this.showToast('Classe eliminata', 'info');
=======
            this.renderHome();
>>>>>>> 37b5c674
        }
    }

    renderClasses() {
        const classesList = document.getElementById('classes-list');
        
        if (!classesList) return;

        if (this.classes.length === 0) {
            classesList.innerHTML = `
                <div class="empty-state">
                    <h3>Nessuna classe configurata</h3>
                    <p>Inizia aggiungendo le tue classi per organizzare al meglio la didattica</p>
                </div>
            `;
            return;
        }

        classesList.innerHTML = this.classes
            .sort((a, b) => a.name.localeCompare(b.name))
            .map(cls => `
                <div class="class-item">
                    <h4>${cls.name}</h4>
                    ${cls.year ? `<p><strong>Anno:</strong> ${cls.year}°</p>` : ''}
                    ${cls.section ? `<p><strong>Sezione:</strong> ${cls.section}</p>` : ''}
                    <p><strong>Studenti:</strong> ${cls.studentsCount || 0}</p>
                    <div class="item-actions">
                        <button class="btn btn-secondary" onclick="app.editClass(${cls.id})">Modifica</button>
                        <button class="btn btn-danger" onclick="app.deleteClass(${cls.id})">Elimina</button>
                    </div>
                </div>
            `).join('');
    }

    updateClassSelectors() {
        const selector = document.getElementById('active-class-selector');
        if (!selector) return;

        const currentValue = selector.value;
        
        // Clear and rebuild options
        selector.innerHTML = '<option value="">Seleziona una classe</option>';
        
        this.classes
            .sort((a, b) => a.name.localeCompare(b.name))
            .forEach(cls => {
                const option = document.createElement('option');
                option.value = cls.name;
                option.textContent = cls.name;
                selector.appendChild(option);
            });

        // Restore selection if it still exists
        if (currentValue && this.classes.some(c => c.name === currentValue)) {
            selector.value = currentValue;
        } else if (this.activeClass && this.classes.some(c => c.name === this.activeClass)) {
            selector.value = this.activeClass;
        }
    }

    // Evaluation Management methods
    showAddCriterionForm() {
        document.getElementById('add-criterion-form').style.display = 'block';
    }

    hideAddCriterionForm() {
        document.getElementById('add-criterion-form').style.display = 'none';
        document.getElementById('criterion-form').reset();
    }

    addCriterion() {
        const name = document.getElementById('criterion-name').value;
        const description = document.getElementById('criterion-description').value;
        const subject = document.getElementById('criterion-subject').value;
        const type = document.getElementById('criterion-type').value;

        if (!name) {
            alert('Inserisci un nome per il criterio');
            return;
        }

        const criterion = {
            id: Date.now(),
            name,
            description,
            subject,
            type,
            createdAt: new Date().toISOString()
        };

        this.evaluationCriteria.push(criterion);
        this.saveData();
        this.renderEvaluations();
        this.hideAddCriterionForm();
    }

    deleteCriterion(id) {
        if (confirm('Sei sicuro di voler eliminare questo criterio?')) {
            this.evaluationCriteria = this.evaluationCriteria.filter(c => c.id !== id);
            this.saveData();
            this.renderEvaluations();
        }
    }

    showAddGridForm() {
        document.getElementById('add-grid-form').style.display = 'block';
    }

    hideAddGridForm() {
        document.getElementById('add-grid-form').style.display = 'none';
        document.getElementById('grid-form').reset();
    }

    addGrid() {
        const name = document.getElementById('grid-name').value;
        const description = document.getElementById('grid-description').value;
        const subject = document.getElementById('grid-subject').value;

        if (!name) {
            alert('Inserisci un nome per la griglia');
            return;
        }

        const grid = {
            id: Date.now(),
            name,
            description,
            subject,
            levels: [
                { name: 'Eccellente', score: 10, description: 'Prestazione eccellente' },
                { name: 'Buono', score: 8, description: 'Prestazione buona' },
                { name: 'Sufficiente', score: 6, description: 'Prestazione sufficiente' },
                { name: 'Insufficiente', score: 4, description: 'Prestazione insufficiente' }
            ],
            createdAt: new Date().toISOString()
        };

        this.evaluationGrids.push(grid);
        this.saveData();
        this.renderEvaluations();
        this.hideAddGridForm();
    }

    deleteGrid(id) {
        if (confirm('Sei sicuro di voler eliminare questa griglia?')) {
            this.evaluationGrids = this.evaluationGrids.filter(g => g.id !== id);
            this.saveData();
            this.renderEvaluations();
        }
    }

    showAddEvaluationForm() {
        document.getElementById('add-evaluation-form').style.display = 'block';
        this.updateEvaluationFormSelectors();
        // Set today's date as default
        const today = new Date().toISOString().split('T')[0];
        document.getElementById('evaluation-date').value = today;
    }

    hideAddEvaluationForm() {
        document.getElementById('add-evaluation-form').style.display = 'none';
        document.getElementById('evaluation-form').reset();
    }

    updateEvaluationFormSelectors() {
        // Update student selector
        const studentSelect = document.getElementById('evaluation-student');
        if (studentSelect) {
            studentSelect.innerHTML = '<option value="">Seleziona studente</option>';
            this.students.forEach(student => {
                const option = document.createElement('option');
                option.value = student.id;
                option.textContent = student.name;
                studentSelect.appendChild(option);
            });
        }

        // Update class selector
        const classSelect = document.getElementById('evaluation-class');
        if (classSelect) {
            classSelect.innerHTML = '<option value="">Seleziona classe</option>';
            this.classes.forEach(cls => {
                const option = document.createElement('option');
                option.value = cls.id;
                option.textContent = cls.name;
                classSelect.appendChild(option);
            });
        }

        // Update criterion selector
        const criterionSelect = document.getElementById('evaluation-criterion');
        if (criterionSelect) {
            criterionSelect.innerHTML = '<option value="">Seleziona criterio</option>';
            this.evaluationCriteria.forEach(criterion => {
                const option = document.createElement('option');
                option.value = criterion.id;
                option.textContent = criterion.name;
                criterionSelect.appendChild(option);
            });
        }

        // Update grid selector
        const gridSelect = document.getElementById('evaluation-grid');
        if (gridSelect) {
            gridSelect.innerHTML = '<option value="">Seleziona griglia</option>';
            this.evaluationGrids.forEach(grid => {
                const option = document.createElement('option');
                option.value = grid.id;
                option.textContent = grid.name;
                gridSelect.appendChild(option);
            });
        }

        // Update subject selector
        const subjectSelect = document.getElementById('evaluation-subject');
        if (subjectSelect) {
            subjectSelect.innerHTML = '<option value="">Seleziona disciplina</option>';
            this.subjects.forEach(subject => {
                const option = document.createElement('option');
                option.value = subject;
                option.textContent = subject;
                subjectSelect.appendChild(option);
            });
        }
    }

    addEvaluation() {
        const studentId = document.getElementById('evaluation-student').value;
        const classId = document.getElementById('evaluation-class').value;
        const criterionId = document.getElementById('evaluation-criterion').value;
        const gridId = document.getElementById('evaluation-grid').value;
        const subjectId = document.getElementById('evaluation-subject').value;
        const score = document.getElementById('evaluation-score').value;
        const notes = document.getElementById('evaluation-notes').value;
        const date = document.getElementById('evaluation-date').value;

        if (!studentId && !classId) {
            alert('Seleziona uno studente o una classe');
            return;
        }

        if (!criterionId && !gridId) {
            alert('Seleziona un criterio o una griglia di valutazione');
            return;
        }

        const evaluation = {
            id: Date.now(),
            studentId: studentId || null,
            classId: classId || null,
            criterionId: criterionId || null,
            gridId: gridId || null,
            subjectId: subjectId || null,
            score: score || null,
            notes,
            date: date || new Date().toISOString().split('T')[0],
            createdAt: new Date().toISOString()
        };

        this.evaluations.push(evaluation);
        this.saveData();
        this.renderEvaluations();
        this.renderHome();
        this.hideAddEvaluationForm();
    }

    deleteEvaluation(id) {
        if (confirm('Sei sicuro di voler eliminare questa valutazione?')) {
            this.evaluations = this.evaluations.filter(e => e.id !== id);
            this.saveData();
            this.renderEvaluations();
            this.renderHome();
        }
    }

    renderEvaluations() {
        // Render criteria list
        const criteriaList = document.getElementById('criteria-list');
        if (criteriaList) {
            if (this.evaluationCriteria.length === 0) {
                criteriaList.innerHTML = '<p class="empty-state">Nessun criterio di valutazione. Creane uno!</p>';
            } else {
                criteriaList.innerHTML = this.evaluationCriteria.map(criterion => `
                    <div class="card evaluation-item">
                        <h4>${criterion.name}</h4>
                        <p><strong>Tipo:</strong> ${criterion.type || 'Non specificato'}</p>
                        <p><strong>Disciplina:</strong> ${criterion.subject || 'Non specificata'}</p>
                        <p>${criterion.description || ''}</p>
                        <div class="evaluation-actions">
                            <button class="btn btn-danger" onclick="app.deleteCriterion(${criterion.id})">Elimina</button>
                        </div>
                    </div>
                `).join('');
            }
        }

        // Render grids list
        const gridsList = document.getElementById('grids-list');
        if (gridsList) {
            if (this.evaluationGrids.length === 0) {
                gridsList.innerHTML = '<p class="empty-state">Nessuna griglia di valutazione. Creane una!</p>';
            } else {
                gridsList.innerHTML = this.evaluationGrids.map(grid => `
                    <div class="card evaluation-item">
                        <h4>${grid.name}</h4>
                        <p><strong>Disciplina:</strong> ${grid.subject || 'Non specificata'}</p>
                        <p>${grid.description || ''}</p>
                        <div class="grid-levels">
                            <strong>Livelli:</strong>
                            ${grid.levels.map(level => `
                                <div class="level-item">
                                    <span class="level-name">${level.name}</span>
                                    <span class="level-score">${level.score}/10</span>
                                </div>
                            `).join('')}
                        </div>
                        <div class="evaluation-actions">
                            <button class="btn btn-danger" onclick="app.deleteGrid(${grid.id})">Elimina</button>
                        </div>
                    </div>
                `).join('');
            }
        }

        // Render evaluations list
        const evaluationsList = document.getElementById('evaluations-list');
        if (evaluationsList) {
            if (this.evaluations.length === 0) {
                evaluationsList.innerHTML = '<p class="empty-state">Nessuna valutazione registrata.</p>';
            } else {
                evaluationsList.innerHTML = this.evaluations.map(evaluation => {
                    const student = this.students.find(s => s.id == evaluation.studentId);
                    const cls = this.classes.find(c => c.id == evaluation.classId);
                    const criterion = this.evaluationCriteria.find(c => c.id == evaluation.criterionId);
                    const grid = this.evaluationGrids.find(g => g.id == evaluation.gridId);

                    return `
                        <div class="card evaluation-item">
                            <div class="evaluation-header">
                                <h4>${student ? student.name : (cls ? 'Classe: ' + cls.name : 'N/D')}</h4>
                                <span class="evaluation-date">${evaluation.date}</span>
                            </div>
                            <p><strong>Criterio/Griglia:</strong> ${criterion ? criterion.name : (grid ? grid.name : 'N/D')}</p>
                            ${evaluation.subjectId ? `<p><strong>Disciplina:</strong> ${evaluation.subjectId}</p>` : ''}
                            ${evaluation.score ? `<p><strong>Voto:</strong> ${evaluation.score}/10</p>` : ''}
                            ${evaluation.notes ? `<p><strong>Note:</strong> ${evaluation.notes}</p>` : ''}
                            <div class="evaluation-actions">
                                <button class="btn btn-danger" onclick="app.deleteEvaluation(${evaluation.id})">Elimina</button>
                            </div>
                        </div>
                    `;
                }).join('');
            }
        }

        // Initialize results filters
        this.initializeResultsFilters();
        // Render results view
        this.renderResults();
    }


    initializeResultsFilters() {
        // Populate filter selectors
        const filterClass = document.getElementById('filter-class');
        if (filterClass) {
            filterClass.innerHTML = '<option value="">Tutte le classi</option>';
            this.classes.forEach(cls => {
                const option = document.createElement('option');
                option.value = cls.id;
                option.textContent = cls.name;
                filterClass.appendChild(option);
            });
        }

        const filterSubject = document.getElementById('filter-subject');
        if (filterSubject) {
            filterSubject.innerHTML = '<option value="">Tutte le discipline</option>';
            
            // Get unique subjects from evaluations and this.subjects
            const allSubjects = new Set();
            this.subjects.forEach(s => allSubjects.add(s));
            this.evaluations.forEach(e => {
                if (e.subjectId) allSubjects.add(e.subjectId);
            });
            
            Array.from(allSubjects).sort().forEach(subject => {
                const option = document.createElement('option');
                option.value = subject;
                option.textContent = subject;
                filterSubject.appendChild(option);
            });
        }

        const filterStudent = document.getElementById('filter-student');
        if (filterStudent) {
            filterStudent.innerHTML = '<option value="">Tutti gli studenti</option>';
            this.students.forEach(student => {
                const option = document.createElement('option');
                option.value = student.id;
                option.textContent = student.name;
                filterStudent.appendChild(option);
            });
        }
    }

    filterResults() {
        this.renderResults();
    }

    toggleResultsView() {
        const viewMode = localStorage.getItem('results-view-mode') || 'by-student';
        const newMode = viewMode === 'by-student' ? 'by-class' : 'by-student';
        localStorage.setItem('results-view-mode', newMode);
        this.renderResults();
    }

    renderResults() {
        const resultsDisplay = document.getElementById('results-display');
        if (!resultsDisplay) return;

        const filterClassId = document.getElementById('filter-class')?.value || '';
        const filterSubject = document.getElementById('filter-subject')?.value || '';
        const filterStudentId = document.getElementById('filter-student')?.value || '';

        // Filter evaluations
        let filteredEvaluations = this.evaluations.filter(evaluation => {
            if (filterClassId) {
                let matchesClass = false;
                
                // Check if evaluation is for the class directly
                if (evaluation.classId == filterClassId) {
                    matchesClass = true;
                }
                // Or if evaluation is for a student in the class
                else if (evaluation.studentId) {
                    const student = this.students.find(s => s.id == evaluation.studentId);
                    const cls = this.classes.find(c => c.id == filterClassId);
                    if (student && cls && student.class === cls.name) {
                        matchesClass = true;
                    }
                }
                
                if (!matchesClass) return false;
            }
            if (filterSubject && evaluation.subjectId != filterSubject) return false;
            if (filterStudentId && evaluation.studentId != filterStudentId) return false;
            return true;
        });

        const viewMode = localStorage.getItem('results-view-mode') || 'by-student';

        if (filteredEvaluations.length === 0) {
            resultsDisplay.innerHTML = '<p class="empty-state">Nessuna valutazione corrisponde ai filtri selezionati.</p>';
            return;
        }

        if (viewMode === 'by-student') {
            this.renderResultsByStudent(resultsDisplay, filteredEvaluations);
        } else {
            this.renderResultsByClass(resultsDisplay, filteredEvaluations);
        }
    }

    renderResultsByStudent(container, evaluations) {
        const studentGroups = {};
        
        evaluations.forEach(evaluation => {
            if (evaluation.studentId) {
                if (!studentGroups[evaluation.studentId]) {
                    studentGroups[evaluation.studentId] = [];
                }
                studentGroups[evaluation.studentId].push(evaluation);
            }
        });

        let html = '<h4>📊 Risultati per Studente</h4>';
        
        Object.keys(studentGroups).forEach(studentId => {
            const student = this.students.find(s => s.id == studentId);
            const studentEvaluations = studentGroups[studentId];
            const avgScore = this.calculateAverageScore(studentEvaluations);
            
            html += `
                <div class="card student-results">
                    <div class="student-results-header">
                        <h5>${student ? student.name : 'Studente sconosciuto'}</h5>
                        ${avgScore !== null ? `<span class="avg-score">Media: ${avgScore.toFixed(2)}/10</span>` : ''}
                    </div>
                    <div class="student-evaluations">
                        ${studentEvaluations.map(evaluation => {
                            const criterion = this.evaluationCriteria.find(c => c.id == evaluation.criterionId);
                            const grid = this.evaluationGrids.find(g => g.id == evaluation.gridId);
                            return `
                                <div class="evaluation-row">
                                    <span class="eval-date">${evaluation.date}</span>
                                    <span class="eval-criterion">${criterion ? criterion.name : (grid ? grid.name : 'N/D')}</span>
                                    ${evaluation.subjectId ? `<span class="eval-subject">${evaluation.subjectId}</span>` : ''}
                                    ${evaluation.score ? `<span class="eval-score">${evaluation.score}/10</span>` : '<span class="eval-score">-</span>'}
                                </div>
                            `;
                        }).join('')}
                    </div>
                </div>
            `;
        });

        container.innerHTML = html;
    }

    renderResultsByClass(container, evaluations) {
        const classGroups = {};
        
        evaluations.forEach(evaluation => {
            let className = null;
            
            // Get class from evaluation or from student
            if (evaluation.classId) {
                const cls = this.classes.find(c => c.id == evaluation.classId);
                className = cls ? cls.name : null;
            } else if (evaluation.studentId) {
                const student = this.students.find(s => s.id == evaluation.studentId);
                className = student ? student.class : null;
            }
            
            if (className) {
                if (!classGroups[className]) {
                    classGroups[className] = [];
                }
                classGroups[className].push(evaluation);
            }
        });

        let html = '<h4>📊 Risultati Aggregati per Classe</h4>';
        
        Object.keys(classGroups).forEach(className => {
            const classEvaluations = classGroups[className];
            const avgScore = this.calculateAverageScore(classEvaluations);
            const subjectStats = this.calculateSubjectStats(classEvaluations);
            
            html += `
                <div class="card class-results">
                    <div class="class-results-header">
                        <h5>${className}</h5>
                        ${avgScore !== null ? `<span class="avg-score">Media Generale: ${avgScore.toFixed(2)}/10</span>` : ''}
                    </div>
                    <div class="class-stats">
                        <p><strong>Totale Valutazioni:</strong> ${classEvaluations.length}</p>
                        ${subjectStats ? `
                            <div class="subject-stats">
                                <strong>Medie per Disciplina:</strong>
                                ${Object.keys(subjectStats).map(subject => `
                                    <div class="subject-stat-row">
                                        <span>${subject}</span>
                                        <span>${subjectStats[subject].avg.toFixed(2)}/10 (${subjectStats[subject].count} valutazioni)</span>
                                    </div>
                                `).join('')}
                            </div>
                        ` : ''}
                    </div>
                </div>
            `;
        });

        container.innerHTML = html;
    }

    calculateAverageScore(evaluations) {
        const scored = evaluations.filter(e => e.score !== null && e.score !== '');
        if (scored.length === 0) return null;
        const sum = scored.reduce((acc, e) => acc + parseFloat(e.score), 0);
        return sum / scored.length;
    }

    calculateSubjectStats(evaluations) {
        const stats = {};
        
        evaluations.forEach(evaluation => {
            if (evaluation.subjectId && evaluation.score) {
                if (!stats[evaluation.subjectId]) {
                    stats[evaluation.subjectId] = { sum: 0, count: 0 };
                }
                stats[evaluation.subjectId].sum += parseFloat(evaluation.score);
                stats[evaluation.subjectId].count++;
            }
        });

        Object.keys(stats).forEach(subject => {
            stats[subject].avg = stats[subject].sum / stats[subject].count;
        });

        return Object.keys(stats).length > 0 ? stats : null;
    }

    async generateCriteriaWithAI() {
        const subject = prompt('Per quale disciplina vuoi generare i criteri di valutazione?');
        if (!subject) return;

        const topic = prompt('Quale argomento o competenza vuoi valutare?');
        if (!topic) return;

        const apiKey = localStorage.getItem('openrouter-api-key');
        if (!apiKey) {
            alert('Configura la tua API Key di OpenRouter nelle impostazioni prima di usare questa funzione');
            return;
        }

        const loadingMsg = document.getElementById('chat-messages');
        if (loadingMsg) {
            const tempDiv = document.createElement('div');
            tempDiv.className = 'message assistant-message';
            tempDiv.textContent = '🤖 Generazione criteri di valutazione in corso...';
            loadingMsg.appendChild(tempDiv);
            loadingMsg.scrollTop = loadingMsg.scrollHeight;
        }

        try {
            const modelId = localStorage.getItem('openrouter-model-id') || 'alibaba/tongyi-deepresearch-30b-a3b';
            const response = await this.callOpenRouterAPI(
                `Genera 4-6 criteri di valutazione dettagliati per la disciplina "${subject}" sull'argomento "${topic}". 
                Per ogni criterio fornisci:
                - Nome del criterio
                - Descrizione dettagliata
                - Tipo (es. conoscenza, competenza, abilità)
                
                Rispondi in formato JSON array con questa struttura:
                [{"name": "...", "description": "...", "type": "..."}]`,
                apiKey,
                modelId
            );

            if (response && response.content) {
                try {
                    const jsonMatch = response.content.match(/\[[\s\S]*\]/);
                    if (jsonMatch) {
                        const criteria = JSON.parse(jsonMatch[0]);
                        
                        criteria.forEach(c => {
                            this.evaluationCriteria.push({
                                id: Date.now() + Math.random(),
                                name: c.name,
                                description: c.description,
                                subject: subject,
                                type: c.type,
                                createdAt: new Date().toISOString()
                            });
                        });

                        this.saveData();
                        this.renderEvaluations();
                        alert(`${criteria.length} criteri di valutazione generati con successo!`);
                    }
                } catch (e) {
                    console.error('Error parsing AI response:', e);
                    alert('Errore nella generazione dei criteri. Riprova.');
                }
            }
        } catch (error) {
            console.error('Error generating criteria:', error);
            alert('Errore nella generazione dei criteri');
        }
    }

    // AI Assistant methods
    handleFileSelect(event) {
        const file = event.target.files[0];
        if (file) {
            this.selectedFile = file;
            const displayElement = document.getElementById('selected-file-display');
            displayElement.innerHTML = `
                <div class="file-info">
                    <span class="file-name">📄 ${file.name} (${this.formatFileSize(file.size)})</span>
                    <button class="remove-file-btn" onclick="app.clearSelectedFile()">Rimuovi</button>
                </div>
            `;
            displayElement.classList.add('active');
        }
    }

    clearSelectedFile() {
        this.selectedFile = null;
        const fileInput = document.getElementById('ai-file-input');
        if (fileInput) {
            fileInput.value = '';
        }
        const displayElement = document.getElementById('selected-file-display');
        if (displayElement) {
            displayElement.innerHTML = '';
            displayElement.classList.remove('active');
        }
    }

    formatFileSize(bytes) {
        if (bytes < 1024) return bytes + ' B';
        if (bytes < 1024 * 1024) return (bytes / 1024).toFixed(1) + ' KB';
        return (bytes / (1024 * 1024)).toFixed(1) + ' MB';
    }

    async sendAIMessage() {
        const input = document.getElementById('ai-input');
        const message = input.value.trim();
        
        if (!message && !this.selectedFile) return;

        const apiKey = localStorage.getItem('openrouter-api-key');
        
        if (!apiKey) {
            alert('Configura la tua API key di OpenRouter nelle impostazioni prima di usare l\'IA');
            this.switchTab('settings');
            return;
        }

        // Build user message with context
        let userMessage = message;
        if (this.activeClass) {
            userMessage = `[Classe: ${this.activeClass}] ${message}`;
        }

        this.addChatMessage('user', message);
        
        // Handle file upload
        if (this.selectedFile) {
            const fileInfo = `📎 File allegato: ${this.selectedFile.name}`;
            this.addChatMessage('system', fileInfo);
            
            // Check if file is supported (basic check - most models don't support file uploads via this API)
            this.addChatMessage('system', 'Nota: Il file è stato selezionato, ma la maggior parte dei modelli OpenRouter non supporta l\'upload diretto di file. Il file verrà ignorato in questa richiesta.');
            
            // Clear the selected file after attempting to send
            this.clearSelectedFile();
        }
        
        input.value = '';

        try {
            const response = await this.callOpenRouterAPI(userMessage, apiKey);
            
            if (response && response.content) {
                this.addChatMessage('ai', response.content);
            }
        } catch (error) {
            console.error('Error calling AI:', error);
            this.addChatMessage('system', `Errore: ${error.message}`);
        }
    }

    quickAIPrompt(prompt) {
        document.getElementById('ai-input').value = prompt;
        this.switchTab('ai-assistant');
    }

    addChatMessage(type, content) {
        const messagesContainer = document.getElementById('chat-messages');
        
        const messageDiv = document.createElement('div');
        messageDiv.className = `message ${type}`;
        messageDiv.textContent = content;
        
        messagesContainer.appendChild(messageDiv);
        messagesContainer.scrollTop = messagesContainer.scrollHeight;

        this.chatMessages.push({ type, content, timestamp: new Date().toISOString() });
    }

    async callOpenRouterAPI(prompt, apiKey) {
        const modelId = localStorage.getItem('openrouter-model-id') || 'alibaba/tongyi-deepresearch-30b-a3b';
        
        // Build system message with context
        let systemMessage = 'Sei un assistente IA specializzato nell\'aiutare gli insegnanti con la pianificazione didattica, la creazione di materiali educativi e la gestione della classe. Rispondi sempre in italiano in modo chiaro e professionale.';
        
        if (this.activeClass) {
            systemMessage += ` L'insegnante sta lavorando con la classe ${this.activeClass}.`;
        }
        
        const schoolYear = localStorage.getItem('school-year');
        if (schoolYear) {
            systemMessage += ` Anno scolastico: ${schoolYear}.`;
        }
        
        const response = await fetch('https://openrouter.ai/api/v1/chat/completions', {
            method: 'POST',
            headers: {
                'Content-Type': 'application/json',
                'Authorization': `Bearer ${apiKey}`
            },
            body: JSON.stringify({
                model: modelId,
                messages: [
                    {
                        role: 'system',
                        content: systemMessage
                    },
                    {
                        role: 'user',
                        content: prompt
                    }
                ],
                temperature: 0.7,
                max_tokens: 2000
            })
        });

        if (!response.ok) {
            throw new Error(`API Error: ${response.status} ${response.statusText}`);
        }

        const data = await response.json();
        
        if (data.choices && data.choices.length > 0) {
            return {
                content: data.choices[0].message.content
            };
        }

        throw new Error('No response from AI');
    }

    // Settings methods
    saveSettings() {
        const apiKey = document.getElementById('openrouter-api-key').value;
        const modelId = document.getElementById('openrouter-model-id').value;
        const firstName = document.getElementById('teacher-first-name').value;
        const lastName = document.getElementById('teacher-last-name').value;
        const email = document.getElementById('teacher-email').value;
        const schoolLevel = document.getElementById('school-level').value;
        const schoolName = document.getElementById('school-name').value;
        const schoolYear = document.getElementById('school-year').value;
        const yearStart = document.getElementById('school-year-start').value;
        const yearEnd = document.getElementById('school-year-end').value;

        if (apiKey) {
            localStorage.setItem('openrouter-api-key', apiKey);
        }
        if (modelId) {
            localStorage.setItem('openrouter-model-id', modelId);
        }
        if (firstName) {
            localStorage.setItem('teacher-first-name', firstName);
        }
        if (lastName) {
            localStorage.setItem('teacher-last-name', lastName);
        }
        if (email) {
            localStorage.setItem('teacher-email', email);
        }
        if (schoolLevel) {
            localStorage.setItem('school-level', schoolLevel);
        }
        if (schoolName) {
            localStorage.setItem('school-name', schoolName);
        }
        if (schoolYear) {
            localStorage.setItem('school-year', schoolYear);
        }
        if (yearStart) {
            localStorage.setItem('school-year-start', yearStart);
        }
        if (yearEnd) {
            localStorage.setItem('school-year-end', yearEnd);
        }

        // Save subjects
        localStorage.setItem('teacher-subjects', JSON.stringify(this.subjects));

        // Save AI FAB settings
        const aiFabEnabled = document.getElementById('ai-fab-enabled');
        if (aiFabEnabled) {
            localStorage.setItem('ai-fab-enabled', JSON.stringify(aiFabEnabled.checked));
            this.aiFabEnabled = aiFabEnabled.checked;
            this.updateAIFABVisibility();
        }

<<<<<<< HEAD
        // Save theme
        const theme = document.getElementById('app-theme').value;
        localStorage.setItem('app-theme', theme);
        this.changeTheme(theme);

        this.renderDashboard();
        this.showToast('Impostazioni salvate con successo', 'success');
=======
        this.renderHome();
        alert('Impostazioni salvate con successo!');
>>>>>>> 37b5c674
    }

    loadSettings() {
        const apiKey = localStorage.getItem('openrouter-api-key');
        const modelId = localStorage.getItem('openrouter-model-id');
        const firstName = localStorage.getItem('teacher-first-name');
        const lastName = localStorage.getItem('teacher-last-name');
        const email = localStorage.getItem('teacher-email');
        const schoolLevel = localStorage.getItem('school-level');
        const schoolName = localStorage.getItem('school-name');
        const schoolYear = localStorage.getItem('school-year');
        const yearStart = localStorage.getItem('school-year-start');
        const yearEnd = localStorage.getItem('school-year-end');
        const subjectsData = localStorage.getItem('teacher-subjects');

        if (apiKey) {
            document.getElementById('openrouter-api-key').value = apiKey;
        }
        if (modelId) {
            document.getElementById('openrouter-model-id').value = modelId;
        }
        if (firstName) {
            const firstNameInput = document.getElementById('teacher-first-name');
            if (firstNameInput) firstNameInput.value = firstName;
        }
        if (lastName) {
            const lastNameInput = document.getElementById('teacher-last-name');
            if (lastNameInput) lastNameInput.value = lastName;
        }
        if (email) {
            const emailInput = document.getElementById('teacher-email');
            if (emailInput) emailInput.value = email;
        }
        if (schoolLevel) {
            const schoolLevelInput = document.getElementById('school-level');
            if (schoolLevelInput) schoolLevelInput.value = schoolLevel;
        }
        if (schoolName) {
            document.getElementById('school-name').value = schoolName;
        }
        if (schoolYear) {
            document.getElementById('school-year').value = schoolYear;
        }
        if (yearStart) {
            const yearStartInput = document.getElementById('school-year-start');
            if (yearStartInput) yearStartInput.value = yearStart;
        }
        if (yearEnd) {
            const yearEndInput = document.getElementById('school-year-end');
            if (yearEndInput) yearEndInput.value = yearEnd;
        }

        // Load subjects
        if (subjectsData) {
            try {
                this.subjects = JSON.parse(subjectsData);
                this.renderAllSubjects();
            } catch (e) {
                console.error('Error loading subjects:', e);
                this.subjects = [];
            }
        }

        // Load AI FAB settings
        const aiFabEnabledData = localStorage.getItem('ai-fab-enabled');
        if (aiFabEnabledData !== null) {
            try {
                this.aiFabEnabled = JSON.parse(aiFabEnabledData);
                const aiFabCheckbox = document.getElementById('ai-fab-enabled');
                if (aiFabCheckbox) {
                    aiFabCheckbox.checked = this.aiFabEnabled;
                }
            } catch (e) {
                console.error('Error loading AI FAB settings:', e);
                this.aiFabEnabled = true;
            }
        }

        // Load theme
        const theme = localStorage.getItem('app-theme') || 'light';
        const themeSelect = document.getElementById('app-theme');
        if (themeSelect) {
            themeSelect.value = theme;
        }
        this.changeTheme(theme);

        // Initialize API key status icon
        const statusIcon = document.getElementById('api-key-status');
        if (statusIcon) {
            statusIcon.textContent = '⚪';
            statusIcon.className = 'api-key-status';
            statusIcon.title = 'Non verificata';
        }
    }

    // Theme management
    changeTheme(theme) {
        const root = document.documentElement;
        
        if (theme === 'dark') {
            root.style.setProperty('--bg-color', '#1a1a1a');
            root.style.setProperty('--card-bg', '#2a2a2a');
            root.style.setProperty('--text-primary', '#e0e0e0');
            root.style.setProperty('--text-secondary', '#b0b0b0');
            root.style.setProperty('--border-color', '#404040');
            root.style.setProperty('--shadow', '0 2px 8px rgba(0, 0, 0, 0.4)');
            root.style.setProperty('--shadow-hover', '0 4px 12px rgba(0, 0, 0, 0.5)');
            document.body.classList.add('dark-theme');
        } else {
            root.style.setProperty('--bg-color', '#f5f7fa');
            root.style.setProperty('--card-bg', '#ffffff');
            root.style.setProperty('--text-primary', '#2c3e50');
            root.style.setProperty('--text-secondary', '#7f8c8d');
            root.style.setProperty('--border-color', '#e1e8ed');
            root.style.setProperty('--shadow', '0 2px 8px rgba(0, 0, 0, 0.1)');
            root.style.setProperty('--shadow-hover', '0 4px 12px rgba(0, 0, 0, 0.15)');
            document.body.classList.remove('dark-theme');
        }

        localStorage.setItem('app-theme', theme);
    }

    async verifyAPIKey() {
        const apiKeyInput = document.getElementById('openrouter-api-key');
        const statusIcon = document.getElementById('api-key-status');
        const apiKey = apiKeyInput.value.trim();

        if (!apiKey) {
            alert('Inserisci una API key prima di verificarla');
            return;
        }

        const modelId = document.getElementById('openrouter-model-id').value.trim() || 'alibaba/tongyi-deepresearch-30b-a3b';

        // Update status to show verification in progress
        statusIcon.textContent = '⏳';
        statusIcon.className = 'api-key-status';
        statusIcon.title = 'Verifica in corso...';

        try {
            // Make a minimal test call to OpenRouter API
            const response = await fetch('https://openrouter.ai/api/v1/chat/completions', {
                method: 'POST',
                headers: {
                    'Content-Type': 'application/json',
                    'Authorization': `Bearer ${apiKey}`
                },
                body: JSON.stringify({
                    model: modelId,
                    messages: [
                        {
                            role: 'user',
                            content: 'test'
                        }
                    ],
                    max_tokens: 5
                })
            });

            if (response.ok) {
                // API key is valid
                statusIcon.textContent = '✅';
                statusIcon.className = 'api-key-status verified';
                statusIcon.title = 'API Key valida';
                alert(`✅ API Key verificata con successo!\n\nLa chiave API è valida e funzionante.\nModello verificato: ${modelId}`);
            } else {
                // API key is invalid
                const errorData = await response.json().catch(() => ({}));
                statusIcon.textContent = '❌';
                statusIcon.className = 'api-key-status invalid';
                statusIcon.title = 'API Key non valida';
                alert(`❌ Verifica fallita!\n\nLa chiave API non è valida.\nErrore: ${response.status} ${response.statusText}\n\n${errorData.error?.message || 'Verifica che la chiave sia corretta.'}`);
            }
        } catch (error) {
            // Network or other error
            statusIcon.textContent = '❌';
            statusIcon.className = 'api-key-status invalid';
            statusIcon.title = 'Errore di verifica';
            alert(`❌ Errore durante la verifica!\n\n${error.message}\n\nVerifica la tua connessione internet e riprova.`);
        }
    }

    // Data persistence methods
    saveData() {
        localStorage.setItem('docente-plus-lessons', JSON.stringify(this.lessons));
        localStorage.setItem('docente-plus-students', JSON.stringify(this.students));
        localStorage.setItem('docente-plus-classes', JSON.stringify(this.classes));
        localStorage.setItem('docente-plus-evaluation-criteria', JSON.stringify(this.evaluationCriteria));
        localStorage.setItem('docente-plus-evaluation-grids', JSON.stringify(this.evaluationGrids));
        localStorage.setItem('docente-plus-evaluations', JSON.stringify(this.evaluations));
        localStorage.setItem('docente-plus-notifications', JSON.stringify(this.notifications));
        localStorage.setItem('docente-plus-reminders', JSON.stringify(this.reminders));
        localStorage.setItem('docente-plus-notification-settings', JSON.stringify(this.notificationSettings));
        localStorage.setItem('docente-plus-activities', JSON.stringify(this.activities));
        localStorage.setItem('docente-plus-schedule', JSON.stringify(this.schedule));
        localStorage.setItem('docente-plus-rss-feeds', JSON.stringify(this.rssFeeds));
        localStorage.setItem('docente-plus-news-items', JSON.stringify(this.newsItems));
    }

    loadData() {
        const lessonsData = localStorage.getItem('docente-plus-lessons');
        const studentsData = localStorage.getItem('docente-plus-students');
        const classesData = localStorage.getItem('docente-plus-classes');
        const evaluationCriteriaData = localStorage.getItem('docente-plus-evaluation-criteria');
        const evaluationGridsData = localStorage.getItem('docente-plus-evaluation-grids');
        const evaluationsData = localStorage.getItem('docente-plus-evaluations');

        if (lessonsData) {
            try {
                this.lessons = JSON.parse(lessonsData);
            } catch (e) {
                console.error('Error loading lessons:', e);
                this.lessons = [];
            }
        }

        if (studentsData) {
            try {
                this.students = JSON.parse(studentsData);
            } catch (e) {
                console.error('Error loading students:', e);
                this.students = [];
            }
        }

        if (classesData) {
            try {
                this.classes = JSON.parse(classesData);
            } catch (e) {
                console.error('Error loading classes:', e);
                this.classes = [];
            }
        }

        if (evaluationCriteriaData) {
            try {
                this.evaluationCriteria = JSON.parse(evaluationCriteriaData);
            } catch (e) {
                console.error('Error loading evaluation criteria:', e);
                this.evaluationCriteria = [];
            }
        }

        if (evaluationGridsData) {
            try {
                this.evaluationGrids = JSON.parse(evaluationGridsData);
            } catch (e) {
                console.error('Error loading evaluation grids:', e);
                this.evaluationGrids = [];
            }
        }

        if (evaluationsData) {
            try {
                this.evaluations = JSON.parse(evaluationsData);
            } catch (e) {
                console.error('Error loading evaluations:', e);
                this.evaluations = [];
            }
        }

        // Load notifications
        const notificationsData = localStorage.getItem('docente-plus-notifications');
        if (notificationsData) {
            try {
                this.notifications = JSON.parse(notificationsData);
            } catch (e) {
                console.error('Error loading notifications:', e);
                this.notifications = [];
            }
        }

        // Load reminders
        const remindersData = localStorage.getItem('docente-plus-reminders');
        if (remindersData) {
            try {
                this.reminders = JSON.parse(remindersData);
            } catch (e) {
                console.error('Error loading reminders:', e);
                this.reminders = [];
            }
        }

        // Load notification settings
        const notificationSettingsData = localStorage.getItem('docente-plus-notification-settings');
        if (notificationSettingsData) {
            try {
                this.notificationSettings = JSON.parse(notificationSettingsData);
            } catch (e) {
                console.error('Error loading notification settings:', e);
            }
        }

        // Load activities
        const activitiesData = localStorage.getItem('docente-plus-activities');
        if (activitiesData) {
            try {
                this.activities = JSON.parse(activitiesData);
            } catch (e) {
                console.error('Error loading activities:', e);
                this.activities = [];
            }
        }

        // Load schedule
        const scheduleData = localStorage.getItem('docente-plus-schedule');
        if (scheduleData) {
            try {
                this.schedule = JSON.parse(scheduleData);
            } catch (e) {
                console.error('Error loading schedule:', e);
                this.schedule = {};
            }
        }

        // Load imported documents
        const importedDocsData = localStorage.getItem('imported-documents');
        if (importedDocsData) {
            try {
                this.importedDocuments = JSON.parse(importedDocsData);
            } catch (e) {
                console.error('Error loading imported documents:', e);
                this.importedDocuments = [];
            }
        }

        // Load RSS feeds
        const rssFeedsData = localStorage.getItem('docente-plus-rss-feeds');
        if (rssFeedsData) {
            try {
                this.rssFeeds = JSON.parse(rssFeedsData);
            } catch (e) {
                console.error('Error loading RSS feeds:', e);
                this.rssFeeds = [];
            }
        }

        // Load news items
        const newsItemsData = localStorage.getItem('docente-plus-news-items');
        if (newsItemsData) {
            try {
                this.newsItems = JSON.parse(newsItemsData);
            } catch (e) {
                console.error('Error loading news items:', e);
                this.newsItems = [];
            }
        }
    }

    exportData() {
        // Store the export type and show format selection modal
        this.currentExportType = 'data';
        this.showExportModal();
    }

    exportEvaluations() {
        // Store the export type and show format selection modal
        this.currentExportType = 'evaluations';
        this.showExportModal();
    }

    showExportModal() {
        const modal = document.getElementById('export-format-modal');
        if (modal) {
            modal.style.display = 'flex';
        }
    }

    closeExportModal() {
        const modal = document.getElementById('export-format-modal');
        if (modal) {
            modal.style.display = 'none';
        }
        this.currentExportType = null;
    }

    executeExport(format) {
        this.closeExportModal();
        
        if (this.currentExportType === 'data') {
            this.exportDataInFormat(format);
        } else if (this.currentExportType === 'evaluations') {
            this.exportEvaluationsInFormat(format);
        }
    }

    exportDataInFormat(format) {
        const data = {
            lessons: this.lessons,
            students: this.students,
            classes: this.classes,
            subjects: this.subjects,
            activities: this.activities,
            schedule: this.schedule,
            evaluationCriteria: this.evaluationCriteria,
            evaluationGrids: this.evaluationGrids,
            evaluations: this.evaluations,
            notifications: this.notifications,
            reminders: this.reminders,
            notificationSettings: this.notificationSettings,
            teacherProfile: {
                firstName: localStorage.getItem('teacher-first-name'),
                lastName: localStorage.getItem('teacher-last-name'),
                email: localStorage.getItem('teacher-email'),
                schoolLevel: localStorage.getItem('school-level'),
                schoolName: localStorage.getItem('school-name'),
                schoolYear: localStorage.getItem('school-year'),
                schoolYearStart: localStorage.getItem('school-year-start'),
                schoolYearEnd: localStorage.getItem('school-year-end')
            },
            exportDate: new Date().toISOString()
        };

        switch(format) {
            case 'json':
                this.exportAsJSON(data, 'docente-plus-export');
                break;
            case 'pdf':
                this.exportDataAsPDF(data);
                break;
            case 'excel':
                this.exportDataAsExcel(data);
                break;
        }

        // Track backup date
        this.notificationSettings.lastBackupDate = new Date().toISOString();
        this.saveData();

        // Create backup notification
        this.createNotification({
            title: '✅ Backup Completato',
            message: `I tuoi dati sono stati esportati con successo in formato ${format.toUpperCase()}`,
            type: 'system',
            notificationId: `backup-success-${Date.now()}`
        });
    }

    exportEvaluationsInFormat(format) {
        // Calculate statistics for export
        const stats = {
            totalEvaluations: this.evaluations.length,
            totalStudents: new Set(this.evaluations.map(e => e.studentId).filter(id => id)).size,
            totalClasses: new Set(this.evaluations.map(e => e.classId).filter(id => id)).size,
            averageScore: this.calculateAverageScore(this.evaluations),
            evaluationsBySubject: {},
            evaluationsByClass: {}
        };

        // Calculate by subject
        this.subjects.forEach(subject => {
            const subjectEvals = this.evaluations.filter(e => e.subjectId === subject);
            if (subjectEvals.length > 0) {
                stats.evaluationsBySubject[subject] = {
                    count: subjectEvals.length,
                    averageScore: this.calculateAverageScore(subjectEvals)
                };
            }
        });

        // Calculate by class
        this.classes.forEach(cls => {
            const classEvals = this.evaluations.filter(e => e.classId == cls.id);
            if (classEvals.length > 0) {
                stats.evaluationsByClass[cls.name] = {
                    count: classEvals.length,
                    averageScore: this.calculateAverageScore(classEvals)
                };
            }
        });

        const data = {
            evaluationCriteria: this.evaluationCriteria,
            evaluationGrids: this.evaluationGrids,
            evaluations: this.evaluations.map(evaluation => {
                const student = this.students.find(s => s.id == evaluation.studentId);
                const cls = this.classes.find(c => c.id == evaluation.classId);
                const criterion = this.evaluationCriteria.find(c => c.id == evaluation.criterionId);
                const grid = this.evaluationGrids.find(g => g.id == evaluation.gridId);

                return {
                    ...evaluation,
                    studentName: student ? student.name : null,
                    className: cls ? cls.name : null,
                    criterionName: criterion ? criterion.name : null,
                    gridName: grid ? grid.name : null,
                    subjectName: evaluation.subjectId || null
                };
            }),
            statistics: stats,
            exportDate: new Date().toISOString()
        };

        switch(format) {
            case 'json':
                this.exportAsJSON(data, 'valutazioni-export');
                break;
            case 'pdf':
                this.exportEvaluationsAsPDF(data);
                break;
            case 'excel':
                this.exportEvaluationsAsExcel(data);
                break;
        }

        alert(`Valutazioni esportate con successo in formato ${format.toUpperCase()}!`);
    }

    exportAsJSON(data, filename) {
        const dataStr = JSON.stringify(data, null, 2);
        const dataBlob = new Blob([dataStr], { type: 'application/json' });
        const url = URL.createObjectURL(dataBlob);
        
        const link = document.createElement('a');
        link.href = url;
        link.download = `${filename}-${new Date().toISOString().split('T')[0]}.json`;
        link.click();
        
        URL.revokeObjectURL(url);
    }

    exportDataAsPDF(data) {
        const { jsPDF } = window.jspdf;
        const doc = new jsPDF();
        
        // Title
        doc.setFontSize(20);
        doc.text('Docente++ - Export Dati Completo', 14, 20);
        
        // Teacher info
        doc.setFontSize(12);
        doc.text(`Docente: ${data.teacherProfile.firstName} ${data.teacherProfile.lastName}`, 14, 30);
        doc.text(`Scuola: ${data.teacherProfile.schoolName || 'N/D'}`, 14, 37);
        doc.text(`Anno Scolastico: ${data.teacherProfile.schoolYear || 'N/D'}`, 14, 44);
        doc.text(`Data Export: ${new Date(data.exportDate).toLocaleDateString('it-IT')}`, 14, 51);
        
        let yPos = 65;

        // Summary statistics
        doc.setFontSize(14);
        doc.text('Riepilogo', 14, yPos);
        yPos += 10;
        doc.setFontSize(10);
        doc.text(`Lezioni: ${data.lessons.length}`, 14, yPos);
        yPos += 7;
        doc.text(`Studenti: ${data.students.length}`, 14, yPos);
        yPos += 7;
        doc.text(`Classi: ${data.classes.length}`, 14, yPos);
        yPos += 7;
        doc.text(`Discipline: ${data.subjects.length}`, 14, yPos);
        yPos += 7;
        doc.text(`Attività: ${data.activities.length}`, 14, yPos);
        yPos += 7;
        doc.text(`Slot Orario Configurati: ${Object.keys(data.schedule || {}).length}`, 14, yPos);
        yPos += 7;
        doc.text(`Valutazioni: ${data.evaluations.length}`, 14, yPos);
        yPos += 7;
        doc.text(`Criteri di Valutazione: ${data.evaluationCriteria.length}`, 14, yPos);
        yPos += 7;
        doc.text(`Griglie di Valutazione: ${data.evaluationGrids.length}`, 14, yPos);
        yPos += 15;

        // Classes table
        if (data.classes.length > 0) {
            doc.setFontSize(14);
            doc.text('Classi', 14, yPos);
            yPos += 7;
            
            const classesData = data.classes.map(c => [
                c.name,
                c.year || 'N/D',
                c.section || 'N/D',
                c.studentsCount || 0
            ]);
            
            doc.autoTable({
                startY: yPos,
                head: [['Nome', 'Anno', 'Sezione', 'N. Studenti']],
                body: classesData,
                theme: 'grid',
                styles: { fontSize: 9 }
            });
            
            yPos = doc.lastAutoTable.finalY + 10;
        }

        // Students table (if space available)
        if (data.students.length > 0 && yPos < 250) {
            if (yPos > 240) {
                doc.addPage();
                yPos = 20;
            }
            doc.setFontSize(14);
            doc.text('Studenti', 14, yPos);
            yPos += 7;
            
            const studentsData = data.students.slice(0, 20).map(s => {
                const cls = data.classes.find(c => c.id == s.classId);
                return [s.name, cls ? cls.name : 'N/D'];
            });
            
            doc.autoTable({
                startY: yPos,
                head: [['Nome Studente', 'Classe']],
                body: studentsData,
                theme: 'grid',
                styles: { fontSize: 9 }
            });
            
            yPos = doc.lastAutoTable.finalY + 10;
        }

        // Schedule summary
        const scheduleEntries = Object.keys(data.schedule || {}).length;
        if (scheduleEntries > 0) {
            if (yPos > 240) {
                doc.addPage();
                yPos = 20;
            }
            doc.setFontSize(14);
            doc.text('Orario Didattico', 14, yPos);
            yPos += 7;
            
            const scheduleData = Object.entries(data.schedule).map(([key, slot]) => {
                const [dateStr, hour] = key.split('-').slice(0, 2);
                const hourStr = key.split('-')[2];
                const date = new Date(dateStr);
                const dayName = ['Dom', 'Lun', 'Mar', 'Mer', 'Gio', 'Ven', 'Sab'][date.getDay()];
                const cls = data.classes.find(c => c.id == slot.classId);
                const activityTypes = { 'theory': 'Teoria', 'drawing': 'Disegno', 'lab': 'Laboratorio' };
                return [
                    `${dayName} ${date.getDate()}/${date.getMonth() + 1}`,
                    `${hourStr}:00`,
                    cls ? cls.name : 'N/D',
                    activityTypes[slot.activityType] || 'N/D'
                ];
            });
            
            doc.autoTable({
                startY: yPos,
                head: [['Giorno', 'Ora', 'Classe', 'Tipo Attività']],
                body: scheduleData,
                theme: 'grid',
                styles: { fontSize: 8 }
            });
            
            yPos = doc.lastAutoTable.finalY + 10;
        }

        // Activities table
        if (data.activities && data.activities.length > 0) {
            if (yPos > 240) {
                doc.addPage();
                yPos = 20;
            }
            doc.setFontSize(14);
            doc.text('Attività Didattiche', 14, yPos);
            yPos += 7;
            
            const activitiesData = data.activities.slice(0, 30).map(a => {
                const cls = data.classes.find(c => c.id == a.classId);
                const statusLabels = {
                    'planned': 'Pianificata',
                    'in-progress': 'In corso',
                    'completed': 'Completata'
                };
                const typeLabels = {
                    'lesson': 'Lezione',
                    'exercise': 'Esercitazione',
                    'lab': 'Laboratorio',
                    'project': 'Progetto',
                    'homework': 'Compiti',
                    'exam': 'Verifica'
                };
                return [
                    a.title || 'N/D',
                    typeLabels[a.type] || a.type || 'N/D',
                    cls ? cls.name : 'Generale',
                    statusLabels[a.status] || a.status || 'N/D',
                    a.deadline ? new Date(a.deadline).toLocaleDateString('it-IT') : '-'
                ];
            });
            
            doc.autoTable({
                startY: yPos,
                head: [['Titolo', 'Tipo', 'Classe', 'Stato', 'Scadenza']],
                body: activitiesData,
                theme: 'striped',
                styles: { fontSize: 8 }
            });
        }

        // Footer with privacy note
        const pageCount = doc.internal.getNumberOfPages();
        for (let i = 1; i <= pageCount; i++) {
            doc.setPage(i);
            doc.setFontSize(8);
            doc.setTextColor(128);
            doc.text('Documento generato da Docente++ - Dati riservati', 14, 285);
            doc.text(`Pagina ${i} di ${pageCount}`, 170, 285);
        }
        
        doc.save(`docente-plus-export-${new Date().toISOString().split('T')[0]}.pdf`);
    }

    exportEvaluationsAsPDF(data) {
        const { jsPDF } = window.jspdf;
        const doc = new jsPDF();
        
        // Title
        doc.setFontSize(20);
        doc.text('Docente++ - Export Valutazioni', 14, 20);
        
        // Teacher info
        const teacherName = `${localStorage.getItem('teacher-first-name') || ''} ${localStorage.getItem('teacher-last-name') || ''}`.trim();
        doc.setFontSize(12);
        if (teacherName) {
            doc.text(`Docente: ${teacherName}`, 14, 30);
        }
        doc.text(`Data Export: ${new Date(data.exportDate).toLocaleDateString('it-IT')}`, 14, 37);
        
        let yPos = 50;

        // Statistics
        doc.setFontSize(14);
        doc.text('Statistiche', 14, yPos);
        yPos += 10;
        doc.setFontSize(10);
        doc.text(`Totale Valutazioni: ${data.statistics.totalEvaluations}`, 14, yPos);
        yPos += 7;
        doc.text(`Studenti Valutati: ${data.statistics.totalStudents}`, 14, yPos);
        yPos += 7;
        doc.text(`Classi: ${data.statistics.totalClasses}`, 14, yPos);
        yPos += 7;
        doc.text(`Media Generale: ${data.statistics.averageScore ? data.statistics.averageScore.toFixed(2) : 'N/D'}`, 14, yPos);
        yPos += 15;

        // Statistics by subject
        if (Object.keys(data.statistics.evaluationsBySubject).length > 0) {
            doc.setFontSize(14);
            doc.text('Statistiche per Disciplina', 14, yPos);
            yPos += 7;
            
            const subjectData = Object.entries(data.statistics.evaluationsBySubject).map(([subject, stats]) => [
                subject,
                stats.count,
                stats.averageScore ? stats.averageScore.toFixed(2) : 'N/D'
            ]);
            
            doc.autoTable({
                startY: yPos,
                head: [['Disciplina', 'N. Valutazioni', 'Media']],
                body: subjectData,
                theme: 'grid',
                styles: { fontSize: 9 }
            });
            
            yPos = doc.lastAutoTable.finalY + 10;
        }

        // Evaluations table
        if (data.evaluations.length > 0) {
            if (yPos > 240) {
                doc.addPage();
                yPos = 20;
            }
            doc.setFontSize(14);
            doc.text('Valutazioni', 14, yPos);
            yPos += 7;
            
            const evaluationsData = data.evaluations.slice(0, 50).map(e => [
                e.studentName || 'N/D',
                e.className || 'N/D',
                e.subjectName || 'N/D',
                e.score || 'N/D',
                new Date(e.date).toLocaleDateString('it-IT')
            ]);
            
            doc.autoTable({
                startY: yPos,
                head: [['Studente', 'Classe', 'Disciplina', 'Voto', 'Data']],
                body: evaluationsData,
                theme: 'striped',
                styles: { fontSize: 8 }
            });
        }

        // Footer with privacy note
        const pageCount = doc.internal.getNumberOfPages();
        for (let i = 1; i <= pageCount; i++) {
            doc.setPage(i);
            doc.setFontSize(8);
            doc.setTextColor(128);
            doc.text('Documento generato da Docente++ - Dati riservati e protetti', 14, 285);
            doc.text(`Pagina ${i} di ${pageCount}`, 170, 285);
        }
        
        doc.save(`valutazioni-export-${new Date().toISOString().split('T')[0]}.pdf`);
    }

    exportDataAsExcel(data) {
        const wb = XLSX.utils.book_new();
        
        // Teacher Profile sheet
        const profileData = [
            ['Campo', 'Valore'],
            ['Nome', data.teacherProfile.firstName],
            ['Cognome', data.teacherProfile.lastName],
            ['Email', data.teacherProfile.email],
            ['Scuola', data.teacherProfile.schoolName],
            ['Livello Scuola', data.teacherProfile.schoolLevel],
            ['Anno Scolastico', data.teacherProfile.schoolYear],
            ['Inizio Anno', data.teacherProfile.schoolYearStart],
            ['Fine Anno', data.teacherProfile.schoolYearEnd],
            ['Data Export', new Date(data.exportDate).toLocaleDateString('it-IT')]
        ];
        const wsProfile = XLSX.utils.aoa_to_sheet(profileData);
        XLSX.utils.book_append_sheet(wb, wsProfile, 'Profilo Docente');

        // Classes sheet
        if (data.classes.length > 0) {
            const classesData = [
                ['Nome', 'Anno', 'Sezione', 'N. Studenti', 'Data Creazione']
            ];
            data.classes.forEach(c => {
                classesData.push([
                    c.name,
                    c.year || '',
                    c.section || '',
                    c.studentsCount || 0,
                    c.createdAt ? new Date(c.createdAt).toLocaleDateString('it-IT') : ''
                ]);
            });
            const wsClasses = XLSX.utils.aoa_to_sheet(classesData);
            XLSX.utils.book_append_sheet(wb, wsClasses, 'Classi');
        }

        // Students sheet
        if (data.students.length > 0) {
            const studentsData = [
                ['Nome Studente', 'Classe', 'Data Inserimento']
            ];
            data.students.forEach(s => {
                const cls = data.classes.find(c => c.id == s.classId);
                studentsData.push([
                    s.name,
                    cls ? cls.name : '',
                    s.createdAt ? new Date(s.createdAt).toLocaleDateString('it-IT') : ''
                ]);
            });
            const wsStudents = XLSX.utils.aoa_to_sheet(studentsData);
            XLSX.utils.book_append_sheet(wb, wsStudents, 'Studenti');
        }

        // Lessons sheet
        if (data.lessons.length > 0) {
            const lessonsData = [
                ['Disciplina', 'Classe', 'Argomento', 'Data', 'Ora Inizio', 'Ora Fine', 'Note']
            ];
            data.lessons.forEach(l => {
                const cls = data.classes.find(c => c.id == l.classId);
                lessonsData.push([
                    l.subject || '',
                    cls ? cls.name : '',
                    l.topic || '',
                    l.date || '',
                    l.startTime || '',
                    l.endTime || '',
                    l.notes || ''
                ]);
            });
            const wsLessons = XLSX.utils.aoa_to_sheet(lessonsData);
            XLSX.utils.book_append_sheet(wb, wsLessons, 'Lezioni');
        }

        // Activities sheet
        if (data.activities && data.activities.length > 0) {
            const activitiesData = [
                ['Titolo', 'Tipo', 'Descrizione', 'Scadenza', 'Classe', 'Studente', 'Stato', 'Data Creazione']
            ];
            data.activities.forEach(a => {
                const cls = data.classes.find(c => c.id == a.classId);
                const student = data.students.find(s => s.id == a.studentId);
                activitiesData.push([
                    a.title || '',
                    a.type || '',
                    a.description || '',
                    a.deadline ? new Date(a.deadline).toLocaleDateString('it-IT') : '',
                    cls ? cls.name : '',
                    student ? student.name : '',
                    a.status || '',
                    a.createdAt ? new Date(a.createdAt).toLocaleDateString('it-IT') : ''
                ]);
            });
            const wsActivities = XLSX.utils.aoa_to_sheet(activitiesData);
            XLSX.utils.book_append_sheet(wb, wsActivities, 'Attività');
        }

        // Evaluations sheet
        if (data.evaluations.length > 0) {
            const evaluationsData = [
                ['Studente', 'Classe', 'Disciplina', 'Voto', 'Criterio', 'Griglia', 'Data', 'Note']
            ];
            data.evaluations.forEach(e => {
                const student = data.students.find(s => s.id == e.studentId);
                const cls = data.classes.find(c => c.id == e.classId);
                const criterion = data.evaluationCriteria.find(c => c.id == e.criterionId);
                const grid = data.evaluationGrids.find(g => g.id == e.gridId);
                
                evaluationsData.push([
                    student ? student.name : '',
                    cls ? cls.name : '',
                    e.subjectId || '',
                    e.score || '',
                    criterion ? criterion.name : '',
                    grid ? grid.name : '',
                    e.date || '',
                    e.notes || ''
                ]);
            });
            const wsEvaluations = XLSX.utils.aoa_to_sheet(evaluationsData);
            XLSX.utils.book_append_sheet(wb, wsEvaluations, 'Valutazioni');
        }

        // Subjects sheet
        if (data.subjects.length > 0) {
            const subjectsData = [['Disciplina']];
            data.subjects.forEach(s => {
                subjectsData.push([s]);
            });
            const wsSubjects = XLSX.utils.aoa_to_sheet(subjectsData);
            XLSX.utils.book_append_sheet(wb, wsSubjects, 'Discipline');
        }

        // Schedule sheet
        if (data.schedule && Object.keys(data.schedule).length > 0) {
            const scheduleData = [
                ['Giorno', 'Data', 'Ora', 'Classe', 'Tipo Attività']
            ];
            Object.entries(data.schedule).forEach(([key, slot]) => {
                const [dateStr, hourStr] = key.split('-');
                const date = new Date(dateStr);
                const dayNames = ['Domenica', 'Lunedì', 'Martedì', 'Mercoledì', 'Giovedì', 'Venerdì', 'Sabato'];
                const dayName = dayNames[date.getDay()];
                const cls = data.classes.find(c => c.id == slot.classId);
                const activityTypes = { 'theory': 'Teoria', 'drawing': 'Disegno', 'lab': 'Laboratorio' };
                
                scheduleData.push([
                    dayName,
                    date.toLocaleDateString('it-IT'),
                    `${hourStr}:00`,
                    cls ? cls.name : '',
                    activityTypes[slot.activityType] || ''
                ]);
            });
            const wsSchedule = XLSX.utils.aoa_to_sheet(scheduleData);
            XLSX.utils.book_append_sheet(wb, wsSchedule, 'Orario');
        }

        // Write file
        XLSX.writeFile(wb, `docente-plus-export-${new Date().toISOString().split('T')[0]}.xlsx`);
    }

    exportEvaluationsAsExcel(data) {
        const wb = XLSX.utils.book_new();
        
        // Statistics sheet
        const statsData = [
            ['Statistiche Generali', ''],
            ['Totale Valutazioni', data.statistics.totalEvaluations],
            ['Studenti Valutati', data.statistics.totalStudents],
            ['Classi', data.statistics.totalClasses],
            ['Media Generale', data.statistics.averageScore ? data.statistics.averageScore.toFixed(2) : 'N/D'],
            ['', ''],
            ['Statistiche per Disciplina', ''],
            ['Disciplina', 'N. Valutazioni', 'Media']
        ];
        
        Object.entries(data.statistics.evaluationsBySubject).forEach(([subject, stats]) => {
            statsData.push([subject, stats.count, stats.averageScore ? stats.averageScore.toFixed(2) : 'N/D']);
        });
        
        statsData.push(['', '']);
        statsData.push(['Statistiche per Classe', '']);
        statsData.push(['Classe', 'N. Valutazioni', 'Media']);
        
        Object.entries(data.statistics.evaluationsByClass).forEach(([className, stats]) => {
            statsData.push([className, stats.count, stats.averageScore ? stats.averageScore.toFixed(2) : 'N/D']);
        });
        
        const wsStats = XLSX.utils.aoa_to_sheet(statsData);
        XLSX.utils.book_append_sheet(wb, wsStats, 'Statistiche');

        // Evaluations sheet
        if (data.evaluations.length > 0) {
            const evaluationsData = [
                ['Studente', 'Classe', 'Disciplina', 'Voto', 'Criterio', 'Griglia', 'Data', 'Note']
            ];
            data.evaluations.forEach(e => {
                evaluationsData.push([
                    e.studentName || '',
                    e.className || '',
                    e.subjectName || '',
                    e.score || '',
                    e.criterionName || '',
                    e.gridName || '',
                    e.date || '',
                    e.notes || ''
                ]);
            });
            const wsEvaluations = XLSX.utils.aoa_to_sheet(evaluationsData);
            XLSX.utils.book_append_sheet(wb, wsEvaluations, 'Valutazioni');
        }

        // Criteria sheet
        if (data.evaluationCriteria.length > 0) {
            const criteriaData = [
                ['Nome Criterio', 'Disciplina', 'Tipo', 'Descrizione']
            ];
            data.evaluationCriteria.forEach(c => {
                criteriaData.push([
                    c.name || '',
                    c.subject || '',
                    c.type || '',
                    c.description || ''
                ]);
            });
            const wsCriteria = XLSX.utils.aoa_to_sheet(criteriaData);
            XLSX.utils.book_append_sheet(wb, wsCriteria, 'Criteri');
        }

        // Grids sheet
        if (data.evaluationGrids.length > 0) {
            const gridsData = [
                ['Nome Griglia', 'Disciplina', 'N. Livelli']
            ];
            data.evaluationGrids.forEach(g => {
                gridsData.push([
                    g.name || '',
                    g.subject || '',
                    g.levels ? g.levels.length : 0
                ]);
            });
            const wsGrids = XLSX.utils.aoa_to_sheet(gridsData);
            XLSX.utils.book_append_sheet(wb, wsGrids, 'Griglie');
        }

        // Write file
        XLSX.writeFile(wb, `valutazioni-export-${new Date().toISOString().split('T')[0]}.xlsx`);
    }

    importData() {
        const input = document.createElement('input');
        input.type = 'file';
        input.accept = 'application/json';
        
        input.onchange = (e) => {
            const file = e.target.files[0];
            if (!file) return;

            const reader = new FileReader();
            reader.onload = (event) => {
                try {
                    const data = JSON.parse(event.target.result);
                    
                    if (data.lessons) {
                        this.lessons = data.lessons;
                    }
                    if (data.students) {
                        this.students = data.students;
                    }
                    if (data.classes) {
                        this.classes = data.classes;
                    }
                    if (data.subjects) {
                        this.subjects = data.subjects;
                        localStorage.setItem('teacher-subjects', JSON.stringify(this.subjects));
                    }
                    if (data.activities) {
                        this.activities = data.activities;
                    }
                    if (data.schedule) {
                        this.schedule = data.schedule;
                    }
                    if (data.evaluationCriteria) {
                        this.evaluationCriteria = data.evaluationCriteria;
                    }
                    if (data.evaluationGrids) {
                        this.evaluationGrids = data.evaluationGrids;
                    }
                    if (data.evaluations) {
                        this.evaluations = data.evaluations;
                    }
                    if (data.notifications) {
                        this.notifications = data.notifications;
                    }
                    if (data.reminders) {
                        this.reminders = data.reminders;
                    }
                    if (data.notificationSettings) {
                        this.notificationSettings = data.notificationSettings;
                    }
                    if (data.teacherProfile) {
                        const profile = data.teacherProfile;
                        if (profile.firstName) localStorage.setItem('teacher-first-name', profile.firstName);
                        if (profile.lastName) localStorage.setItem('teacher-last-name', profile.lastName);
                        if (profile.email) localStorage.setItem('teacher-email', profile.email);
                        if (profile.schoolLevel) localStorage.setItem('school-level', profile.schoolLevel);
                        if (profile.schoolName) localStorage.setItem('school-name', profile.schoolName);
                        if (profile.schoolYear) localStorage.setItem('school-year', profile.schoolYear);
                        if (profile.schoolYearStart) localStorage.setItem('school-year-start', profile.schoolYearStart);
                        if (profile.schoolYearEnd) localStorage.setItem('school-year-end', profile.schoolYearEnd);
                    }
                    
                    this.saveData();
                    this.renderLessons();
                    this.renderStudents();
                    this.renderClasses();
                    this.renderActivities();
                    this.renderSchedule();
                    this.renderEvaluations();
                    this.renderNotifications();
                    this.updateClassSelectors();
                    this.loadSettings();
                    this.renderHome();
                    
                    // Create import success notification
                    this.createNotification({
                        title: '✅ Importazione Completata',
                        message: 'I dati sono stati importati e ripristinati con successo',
                        type: 'system',
                        notificationId: `import-success-${Date.now()}`
                    });
                    
                    alert('Dati importati con successo!');
                } catch (error) {
                    console.error('Error importing data:', error);
                    alert('Errore durante l\'importazione dei dati');
                }
            };
            
            reader.readAsText(file);
        };
        
        input.click();
    }

    // Notification Management Methods
    requestNotificationPermission() {
        if ('Notification' in window && Notification.permission === 'default') {
            Notification.requestPermission().then(permission => {
                if (permission === 'granted') {
                    console.log('Notification permission granted');
                } else {
                    console.log('Notification permission denied');
                }
            });
        }
    }

    startNotificationChecks() {
        // Check for notifications every 5 minutes
        this.notificationCheckInterval = setInterval(() => {
            this.checkAndSendNotifications();
        }, 5 * 60 * 1000); // 5 minutes

        // Also check immediately
        this.checkAndSendNotifications();
    }

    checkAndSendNotifications() {
        const now = new Date();

        // Check if we're in quiet hours
        if (this.isQuietHours(now)) {
            return;
        }

        // Check lesson reminders
        if (this.notificationSettings.lessonReminders) {
            this.checkLessonReminders(now);
        }

        // Check activity deadline reminders
        this.checkActivityDeadlineReminders(now);

        // Check custom reminders
        this.checkCustomReminders(now);

        // Check backup reminders
        if (this.notificationSettings.backupReminders) {
            this.checkBackupReminders(now);
        }
    }

    isQuietHours(date) {
        if (!this.notificationSettings.quietHoursEnabled) {
            return false;
        }

        const currentTime = date.getHours() * 60 + date.getMinutes();
        const [startHour, startMin] = this.notificationSettings.quietHoursStart.split(':').map(Number);
        const [endHour, endMin] = this.notificationSettings.quietHoursEnd.split(':').map(Number);
        const startTime = startHour * 60 + startMin;
        const endTime = endHour * 60 + endMin;

        if (startTime < endTime) {
            return currentTime >= startTime && currentTime <= endTime;
        } else {
            // Quiet hours span midnight
            return currentTime >= startTime || currentTime <= endTime;
        }
    }

    checkLessonReminders(now) {
        this.lessons.forEach(lesson => {
            const lessonDate = new Date(lesson.date + 'T' + lesson.time);
            const timeDiff = lessonDate - now;
            const hoursDiff = timeDiff / (1000 * 60 * 60);

            // Check for 24-hour reminder
            if (this.notificationSettings.remindersBefore24h && 
                hoursDiff > 23.5 && hoursDiff <= 24.5) {
                const notificationId = `lesson-24h-${lesson.id}`;
                if (!this.hasNotificationBeenSent(notificationId)) {
                    this.createNotification({
                        title: '📚 Promemoria Lezione (24 ore)',
                        message: `Domani alle ${lesson.time}: ${lesson.title}`,
                        type: 'lesson-reminder',
                        relatedId: lesson.id,
                        notificationId: notificationId
                    });
                }
            }

            // Check for 1-hour reminder
            if (this.notificationSettings.remindersBefore1h && 
                hoursDiff > 0.5 && hoursDiff <= 1.5) {
                const notificationId = `lesson-1h-${lesson.id}`;
                if (!this.hasNotificationBeenSent(notificationId)) {
                    this.createNotification({
                        title: '📚 Promemoria Lezione (1 ora)',
                        message: `Tra un\'ora: ${lesson.title}`,
                        type: 'lesson-reminder',
                        relatedId: lesson.id,
                        notificationId: notificationId
                    });
                }
            }
        });
    }

    checkActivityDeadlineReminders(now) {
        this.activities.forEach(activity => {
            // Skip completed activities or those without deadlines
            if (activity.status === 'completed' || !activity.deadline) {
                return;
            }

            const deadlineDate = new Date(activity.deadline);
            const timeDiff = deadlineDate - now;
            const hoursDiff = timeDiff / (1000 * 60 * 60);
            const daysDiff = timeDiff / (1000 * 60 * 60 * 24);

            // Check for 3-day reminder
            if (daysDiff > 2.9 && daysDiff <= 3.1) {
                const notificationId = `activity-3d-${activity.id}`;
                if (!this.hasNotificationBeenSent(notificationId)) {
                    const cls = this.classes.find(c => c.id == activity.classId);
                    const classInfo = cls ? ` per ${cls.name}` : '';
                    this.createNotification({
                        title: '📋 Promemoria Attività (3 giorni)',
                        message: `Scadenza tra 3 giorni${classInfo}: ${activity.title}`,
                        type: 'activity-reminder',
                        relatedId: activity.id,
                        notificationId: notificationId
                    });
                }
            }

            // Check for 24-hour reminder
            if (hoursDiff > 23.5 && hoursDiff <= 24.5) {
                const notificationId = `activity-24h-${activity.id}`;
                if (!this.hasNotificationBeenSent(notificationId)) {
                    const cls = this.classes.find(c => c.id == activity.classId);
                    const classInfo = cls ? ` per ${cls.name}` : '';
                    this.createNotification({
                        title: '📋 Promemoria Attività (24 ore)',
                        message: `Scadenza domani${classInfo}: ${activity.title}`,
                        type: 'activity-reminder',
                        relatedId: activity.id,
                        notificationId: notificationId
                    });
                }
            }

            // Check for overdue
            if (timeDiff < 0 && timeDiff > -24 * 60 * 60 * 1000) {
                const notificationId = `activity-overdue-${activity.id}`;
                if (!this.hasNotificationBeenSent(notificationId)) {
                    const cls = this.classes.find(c => c.id == activity.classId);
                    const classInfo = cls ? ` per ${cls.name}` : '';
                    this.createNotification({
                        title: '⚠️ Attività Scaduta',
                        message: `Scadenza superata${classInfo}: ${activity.title}`,
                        type: 'activity-reminder',
                        relatedId: activity.id,
                        notificationId: notificationId
                    });
                }
            }
        });
    }

    checkCustomReminders(now) {
        this.reminders.forEach(reminder => {
            if (reminder.dismissed || reminder.notified) {
                return;
            }

            const reminderDate = new Date(reminder.dateTime);
            const timeDiff = reminderDate - now;

            if (timeDiff <= 0 && timeDiff > -5 * 60 * 1000) { // Within 5 minutes of reminder time
                this.createNotification({
                    title: `🔔 ${reminder.title}`,
                    message: reminder.message,
                    type: 'custom-reminder',
                    relatedId: reminder.id,
                    notificationId: `reminder-${reminder.id}`
                });
                reminder.notified = true;
                this.saveData();
            }
        });
    }

    hasNotificationBeenSent(notificationId) {
        return this.notifications.some(n => n.notificationId === notificationId);
    }

    checkBackupReminders(now) {
        const lastBackup = this.notificationSettings.lastBackupDate;
        const interval = this.notificationSettings.backupReminderInterval;
        
        if (!lastBackup) {
            // First time - suggest backup after 7 days of use
            const firstUseDate = localStorage.getItem('docente-plus-first-use');
            if (!firstUseDate) {
                localStorage.setItem('docente-plus-first-use', now.toISOString());
                return;
            }
            
            const daysSinceFirstUse = (now - new Date(firstUseDate)) / (1000 * 60 * 60 * 24);
            if (daysSinceFirstUse >= 7) {
                const notificationId = 'backup-initial';
                if (!this.hasNotificationBeenSent(notificationId)) {
                    this.createNotification({
                        title: '💾 Promemoria Backup',
                        message: 'È consigliato eseguire un backup dei tuoi dati. Vai in Impostazioni > Esporta Dati',
                        type: 'backup',
                        notificationId: notificationId
                    });
                }
            }
        } else {
            // Check if it's time for regular backup reminder
            const lastBackupDate = new Date(lastBackup);
            const daysSinceBackup = (now - lastBackupDate) / (1000 * 60 * 60 * 24);
            
            if (daysSinceBackup >= interval) {
                const notificationId = `backup-${lastBackupDate.toISOString()}`;
                if (!this.hasNotificationBeenSent(notificationId)) {
                    this.createNotification({
                        title: '💾 Promemoria Backup Periodico',
                        message: `Sono passati ${Math.floor(daysSinceBackup)} giorni dall'ultimo backup. Esporta i tuoi dati per sicurezza.`,
                        type: 'backup',
                        notificationId: notificationId
                    });
                }
            }
        }
    }

    createNotification(data) {
        const notification = {
            id: Date.now(),
            ...data,
            createdAt: new Date().toISOString(),
            read: false
        };

        this.notifications.unshift(notification);
        this.saveData();

        // Send browser notification
        if (this.notificationSettings.browserNotifications && 'Notification' in window && Notification.permission === 'granted') {
            new Notification(notification.title, {
                body: notification.message,
                icon: '🎓',
                tag: notification.notificationId
            });
        }

        // Update UI if on notifications tab
        this.renderNotifications();
    }

    addReminder() {
        const title = document.getElementById('reminder-title').value;
        const message = document.getElementById('reminder-message').value;
        const date = document.getElementById('reminder-date').value;
        const time = document.getElementById('reminder-time').value;

        if (!title || !date || !time) {
            alert('Inserisci titolo, data e ora per il promemoria');
            return;
        }

        const reminder = {
            id: Date.now(),
            title,
            message,
            dateTime: `${date}T${time}`,
            createdAt: new Date().toISOString(),
            notified: false,
            dismissed: false
        };

        this.reminders.push(reminder);
        this.saveData();
        this.renderNotifications();
        this.hideAddReminderForm();

        // Clear form
        document.getElementById('reminder-title').value = '';
        document.getElementById('reminder-message').value = '';
        document.getElementById('reminder-date').value = '';
        document.getElementById('reminder-time').value = '';
    }

    deleteReminder(id) {
        if (confirm('Sei sicuro di voler eliminare questo promemoria?')) {
            this.reminders = this.reminders.filter(r => r.id !== id);
            this.saveData();
            this.renderNotifications();
        }
    }

    dismissReminder(id) {
        const reminder = this.reminders.find(r => r.id === id);
        if (reminder) {
            reminder.dismissed = true;
            this.saveData();
            this.renderNotifications();
        }
    }

    markNotificationRead(id) {
        const notification = this.notifications.find(n => n.id === id);
        if (notification) {
            notification.read = true;
            this.saveData();
            this.renderNotifications();
        }
    }

    markAllNotificationsRead() {
        this.notifications.forEach(n => n.read = true);
        this.saveData();
        this.renderNotifications();
    }

    deleteNotification(id) {
        this.notifications = this.notifications.filter(n => n.id !== id);
        this.saveData();
        this.renderNotifications();
    }

    clearAllNotifications() {
        if (confirm('Sei sicuro di voler eliminare tutte le notifiche?')) {
            this.notifications = [];
            this.saveData();
            this.renderNotifications();
        }
    }

    saveNotificationSettings() {
        this.notificationSettings.browserNotifications = document.getElementById('notification-browser').checked;
        this.notificationSettings.emailNotifications = document.getElementById('notification-email').checked;
        this.notificationSettings.lessonReminders = document.getElementById('notification-lesson-reminders').checked;
        this.notificationSettings.remindersBefore24h = document.getElementById('notification-24h').checked;
        this.notificationSettings.remindersBefore1h = document.getElementById('notification-1h').checked;
        this.notificationSettings.backupReminders = document.getElementById('notification-backup-reminders').checked;
        
        const backupInterval = document.getElementById('notification-backup-interval').value;
        if (backupInterval) {
            this.notificationSettings.backupReminderInterval = parseInt(backupInterval);
        }
        
        this.notificationSettings.quietHoursEnabled = document.getElementById('notification-quiet-hours').checked;
        this.notificationSettings.quietHoursStart = document.getElementById('notification-quiet-start').value;
        this.notificationSettings.quietHoursEnd = document.getElementById('notification-quiet-end').value;

        this.saveData();
        alert('Impostazioni notifiche salvate!');
    }

    showAddReminderForm() {
        document.getElementById('add-reminder-form').style.display = 'block';
    }

    hideAddReminderForm() {
        document.getElementById('add-reminder-form').style.display = 'none';
    }

    filterNotifications(filter) {
        this.notificationFilter = filter;
        this.renderNotifications();
    }

    getNotificationStats() {
        const stats = {
            total: this.notifications.length,
            unread: this.notifications.filter(n => !n.read).length,
            byType: {}
        };

        // Count by type
        this.notifications.forEach(n => {
            const type = n.type || 'other';
            stats.byType[type] = (stats.byType[type] || 0) + 1;
        });

        return stats;
    }

    renderNotifications() {
        // Render notifications list
        const notificationsList = document.getElementById('notifications-list');
        if (notificationsList) {
            const stats = this.getNotificationStats();
            const unreadCount = stats.unread;
            const notificationsHeader = document.getElementById('notifications-header');
            if (notificationsHeader) {
                notificationsHeader.innerHTML = `
                    <h3>🔔 Notifiche Recenti</h3>
                    ${unreadCount > 0 ? `<span class="badge">${unreadCount} non lette</span>` : ''}
                `;
            }

            // Add filter buttons
            const filterSection = document.getElementById('notifications-filter');
            if (filterSection) {
                filterSection.innerHTML = `
                    <div class="notification-filters">
                        <button class="filter-btn ${this.notificationFilter === 'all' ? 'active' : ''}" onclick="app.filterNotifications('all')">
                            Tutte (${stats.total})
                        </button>
                        <button class="filter-btn ${this.notificationFilter === 'lesson-reminder' ? 'active' : ''}" onclick="app.filterNotifications('lesson-reminder')">
                            📚 Lezioni (${stats.byType['lesson-reminder'] || 0})
                        </button>
                        <button class="filter-btn ${this.notificationFilter === 'activity-reminder' ? 'active' : ''}" onclick="app.filterNotifications('activity-reminder')">
                            📋 Attività (${stats.byType['activity-reminder'] || 0})
                        </button>
                        <button class="filter-btn ${this.notificationFilter === 'custom-reminder' ? 'active' : ''}" onclick="app.filterNotifications('custom-reminder')">
                            ⏰ Promemoria (${stats.byType['custom-reminder'] || 0})
                        </button>
                        <button class="filter-btn ${this.notificationFilter === 'backup' ? 'active' : ''}" onclick="app.filterNotifications('backup')">
                            💾 Backup (${stats.byType['backup'] || 0})
                        </button>
                        <button class="filter-btn ${this.notificationFilter === 'system' ? 'active' : ''}" onclick="app.filterNotifications('system')">
                            ⚙️ Sistema (${stats.byType['system'] || 0})
                        </button>
                    </div>
                `;
            }

            // Filter notifications based on current filter
            let filteredNotifications = this.notifications;
            if (this.notificationFilter !== 'all') {
                filteredNotifications = this.notifications.filter(n => n.type === this.notificationFilter);
            }

            if (filteredNotifications.length === 0) {
                notificationsList.innerHTML = '<p class="empty-state">Nessuna notifica</p>';
            } else {
                notificationsList.innerHTML = filteredNotifications.slice(0, 50).map(notification => `
                    <div class="notification-item ${notification.read ? 'read' : 'unread'} notification-type-${notification.type || 'other'}">
                        <div class="notification-header">
                            <h4>${notification.title}</h4>
                            <span class="notification-time">${new Date(notification.createdAt).toLocaleString('it-IT')}</span>
                        </div>
                        <p>${notification.message}</p>
                        <div class="notification-actions">
                            ${!notification.read ? `<button class="btn btn-sm" onclick="app.markNotificationRead(${notification.id})">Segna come letta</button>` : ''}
                            <button class="btn btn-sm btn-danger" onclick="app.deleteNotification(${notification.id})">Elimina</button>
                        </div>
                    </div>
                `).join('');
            }
        }

        // Render reminders list
        const remindersList = document.getElementById('reminders-list');
        if (remindersList) {
            const activeReminders = this.reminders.filter(r => !r.dismissed);
            
            if (activeReminders.length === 0) {
                remindersList.innerHTML = '<p class="empty-state">Nessun promemoria attivo</p>';
            } else {
                remindersList.innerHTML = activeReminders.map(reminder => {
                    const reminderDate = new Date(reminder.dateTime);
                    const isPast = reminderDate < new Date();
                    
                    return `
                        <div class="reminder-item ${isPast ? 'past' : 'upcoming'}">
                            <div class="reminder-header">
                                <h4>${reminder.title}</h4>
                                <span class="reminder-time">${reminderDate.toLocaleString('it-IT')}</span>
                            </div>
                            ${reminder.message ? `<p>${reminder.message}</p>` : ''}
                            <div class="reminder-actions">
                                <button class="btn btn-sm" onclick="app.dismissReminder(${reminder.id})">Archivia</button>
                                <button class="btn btn-sm btn-danger" onclick="app.deleteReminder(${reminder.id})">Elimina</button>
                            </div>
                        </div>
                    `;
                }).join('');
            }
        }

        // Load notification settings into form
        const browserCheckbox = document.getElementById('notification-browser');
        if (browserCheckbox) {
            browserCheckbox.checked = this.notificationSettings.browserNotifications;
            document.getElementById('notification-email').checked = this.notificationSettings.emailNotifications;
            document.getElementById('notification-lesson-reminders').checked = this.notificationSettings.lessonReminders;
            document.getElementById('notification-24h').checked = this.notificationSettings.remindersBefore24h;
            document.getElementById('notification-1h').checked = this.notificationSettings.remindersBefore1h;
            
            const backupCheckbox = document.getElementById('notification-backup-reminders');
            if (backupCheckbox) {
                backupCheckbox.checked = this.notificationSettings.backupReminders;
            }
            const backupIntervalInput = document.getElementById('notification-backup-interval');
            if (backupIntervalInput) {
                backupIntervalInput.value = this.notificationSettings.backupReminderInterval || 7;
            }
            
            document.getElementById('notification-quiet-hours').checked = this.notificationSettings.quietHoursEnabled;
            document.getElementById('notification-quiet-start').value = this.notificationSettings.quietHoursStart;
            document.getElementById('notification-quiet-end').value = this.notificationSettings.quietHoursEnd;
        }
    }

    // ========================================
    // DOCUMENT IMPORT MODULE METHODS
    // ========================================

    showImportStudentsDialog() {
        this.switchTab('document-import');
        // Optionally show a hint or focus on upload area
        const uploadArea = document.getElementById('document-upload-area');
        if (uploadArea) {
            uploadArea.scrollIntoView({ behavior: 'smooth', block: 'center' });
            uploadArea.style.border = '2px solid #3498db';
            setTimeout(() => {
                uploadArea.style.border = '';
            }, 2000);
        }
    }

    async handleDocumentUpload(event) {
        const file = event.target.files[0];
        if (!file) return;

        const statusDiv = document.getElementById('document-upload-status');
        statusDiv.style.display = 'block';
        statusDiv.innerHTML = `
            <div class="upload-progress">
                <p>📤 Caricamento file: <strong>${file.name}</strong></p>
                <p>Dimensione: ${this.formatFileSize(file.size)}</p>
                <div class="loading-spinner">⏳ Analisi in corso...</div>
            </div>
        `;

        try {
            // Read file based on type
            const fileData = await this.readFileContent(file);
            
            // Classify document with AI
            await this.classifyDocument(file, fileData);
            
        } catch (error) {
            console.error('Error uploading document:', error);
            statusDiv.innerHTML = `
                <div class="error-message">
                    ❌ Errore durante il caricamento: ${error.message}
                </div>
            `;
        }
    }

    async readFileContent(file) {
        const extension = file.name.split('.').pop().toLowerCase();
        
        return new Promise((resolve, reject) => {
            const reader = new FileReader();
            
            reader.onload = async (e) => {
                try {
                    let parsedData = null;
                    
                    if (extension === 'csv') {
                        // Parse CSV using PapaParse
                        parsedData = Papa.parse(e.target.result, {
                            header: true,
                            skipEmptyLines: true,
                            dynamicTyping: true
                        });
                        resolve({ type: 'csv', data: parsedData.data, raw: e.target.result });
                        
                    } else if (extension === 'xlsx' || extension === 'xls') {
                        // Parse Excel using XLSX
                        const workbook = XLSX.read(e.target.result, { type: 'binary' });
                        const firstSheet = workbook.Sheets[workbook.SheetNames[0]];
                        const jsonData = XLSX.utils.sheet_to_json(firstSheet);
                        resolve({ type: 'excel', data: jsonData, raw: e.target.result, workbook });
                        
                    } else if (extension === 'json') {
                        // Parse JSON
                        parsedData = JSON.parse(e.target.result);
                        resolve({ type: 'json', data: parsedData, raw: e.target.result });
                        
                    } else if (extension === 'txt') {
                        // Plain text
                        resolve({ type: 'text', data: e.target.result, raw: e.target.result });
                        
                    } else if (extension === 'pdf') {
                        // Extract text from PDF using PDF.js
                        this.extractTextFromPDF(e.target.result).then(pdfText => {
                            resolve({ type: 'pdf', data: pdfText, raw: e.target.result });
                        }).catch(err => {
                            console.error('PDF extraction error:', err);
                            resolve({ type: 'pdf', data: null, raw: e.target.result });
                        });
                    } else {
                        reject(new Error('Formato file non supportato'));
                    }
                } catch (error) {
                    reject(error);
                }
            };
            
            reader.onerror = () => reject(new Error('Errore nella lettura del file'));
            
            if (extension === 'pdf') {
                reader.readAsArrayBuffer(file);
            } else if (extension === 'xlsx' || extension === 'xls') {
                reader.readAsBinaryString(file);
            } else {
                reader.readAsText(file);
            }
        });
    }

    async extractTextFromPDF(arrayBuffer) {
        // Configure PDF.js worker
        if (typeof pdfjsLib !== 'undefined') {
            pdfjsLib.GlobalWorkerOptions.workerSrc = 'https://cdnjs.cloudflare.com/ajax/libs/pdf.js/3.11.174/pdf.worker.min.js';
        }

        try {
            const pdf = await pdfjsLib.getDocument({ data: arrayBuffer }).promise;
            let fullText = '';

            for (let i = 1; i <= pdf.numPages; i++) {
                const page = await pdf.getPage(i);
                const textContent = await page.getTextContent();
                const pageText = textContent.items.map(item => item.str).join(' ');
                fullText += pageText + '\n';
            }

            return fullText;
        } catch (error) {
            console.error('Error extracting text from PDF:', error);
            throw error;
        }
    }

    async classifyDocument(file, fileData) {
        const apiKey = localStorage.getItem('openrouter-api-key');
        
        if (!apiKey) {
            // Show classification without AI
            this.showManualClassification(file, fileData);
            return;
        }

        const statusDiv = document.getElementById('document-upload-status');
        statusDiv.innerHTML = `
            <div class="upload-progress">
                <p>🤖 Analisi documento con IA...</p>
                <div class="loading-spinner">⏳ Classificazione in corso...</div>
            </div>
        `;

        try {
            // Prepare data preview for AI
            let dataPreview = '';
            if (fileData.type === 'csv' || fileData.type === 'excel') {
                const preview = fileData.data.slice(0, 5);
                dataPreview = JSON.stringify(preview, null, 2);
            } else if (fileData.type === 'text' || fileData.type === 'json') {
                dataPreview = fileData.raw.substring(0, 1000);
            } else if (fileData.type === 'pdf') {
                // Use extracted text from PDF
                dataPreview = fileData.data ? fileData.data.substring(0, 1500) : 'Documento PDF (contenuto non estratto)';
            }

            const prompt = `Analizza questo documento e classifica il tipo di contenuto.

Nome file: ${file.name}
Tipo: ${fileData.type}

Anteprima dati:
${dataPreview}

Identifica se il documento contiene:
1. ANAGRAFICA_STUDENTI - Lista di studenti con dati anagrafici (nome, cognome, data nascita, classe, email, ecc.)
2. MATERIALI_DIDATTICI - Materiali didattici, programmi, contenuti delle lezioni
3. ATTIVITA - Attività didattiche, compiti, progetti, esercitazioni
4. VALUTAZIONI - Griglie di valutazione, criteri, voti
5. ALTRO - Altro tipo di documento

Rispondi SOLO in formato JSON con questa struttura:
{
  "tipo": "ANAGRAFICA_STUDENTI|MATERIALI_DIDATTICI|ATTIVITA|VALUTAZIONI|ALTRO",
  "confidenza": 0.0-1.0,
  "descrizione": "breve descrizione del contenuto",
  "suggerimenti": "suggerimenti per l'importazione"
}`;

            const response = await this.callOpenRouterAPI(prompt, apiKey);
            
            // Parse AI response
            let classification;
            try {
                // Try to extract JSON from response
                const jsonMatch = response.content.match(/\{[\s\S]*\}/);
                if (jsonMatch) {
                    classification = JSON.parse(jsonMatch[0]);
                } else {
                    throw new Error('Risposta non in formato JSON');
                }
            } catch (e) {
                console.error('Error parsing AI classification:', e);
                classification = {
                    tipo: 'ALTRO',
                    confidenza: 0.5,
                    descrizione: response.content,
                    suggerimenti: 'Classificazione manuale consigliata'
                };
            }

            this.documentClassification = classification;
            this.currentImportData = { file, fileData };
            
            this.showClassificationResult(file, classification, fileData);
            
        } catch (error) {
            console.error('Error classifying document:', error);
            statusDiv.innerHTML = `
                <div class="warning-message">
                    ⚠️ Impossibile classificare automaticamente il documento.
                    <button class="btn btn-secondary" onclick="app.showManualClassification()">Classifica Manualmente</button>
                </div>
            `;
        }
    }

    showClassificationResult(file, classification, fileData) {
        const statusDiv = document.getElementById('document-upload-status');
        const classificationDiv = document.getElementById('document-classification');
        const resultDiv = document.getElementById('classification-result');
        const actionsDiv = document.getElementById('classification-actions');
        
        statusDiv.style.display = 'none';
        classificationDiv.style.display = 'block';

        const typeIcons = {
            'ANAGRAFICA_STUDENTI': '👥',
            'MATERIALI_DIDATTICI': '📚',
            'ATTIVITA': '📋',
            'VALUTAZIONI': '✅',
            'ALTRO': '📄'
        };

        const typeLabels = {
            'ANAGRAFICA_STUDENTI': 'Anagrafica Studenti',
            'MATERIALI_DIDATTICI': 'Materiali Didattici',
            'ATTIVITA': 'Attività Didattiche',
            'VALUTAZIONI': 'Valutazioni',
            'ALTRO': 'Altro'
        };

        const confidencePercent = Math.round(classification.confidenza * 100);
        
        resultDiv.innerHTML = `
            <div class="classification-card">
                <div class="classification-header">
                    <span class="classification-icon">${typeIcons[classification.tipo] || '📄'}</span>
                    <h4>${typeLabels[classification.tipo] || classification.tipo}</h4>
                </div>
                <div class="classification-details">
                    <p><strong>Confidenza:</strong> ${confidencePercent}%</p>
                    <p><strong>Descrizione:</strong> ${classification.descrizione}</p>
                    ${classification.suggerimenti ? `<p><strong>Suggerimenti:</strong> ${classification.suggerimenti}</p>` : ''}
                </div>
            </div>
        `;

        // Show appropriate actions based on classification
        if (classification.tipo === 'ANAGRAFICA_STUDENTI') {
            actionsDiv.innerHTML = `
                <button class="btn btn-primary" onclick="app.processStudentsImport()">
                    ✅ Importa Studenti
                </button>
                <button class="btn btn-secondary" onclick="app.showManualClassification()">
                    🔄 Riclassifica
                </button>
            `;
        } else if (classification.tipo === 'MATERIALI_DIDATTICI') {
            actionsDiv.innerHTML = `
                <button class="btn btn-primary" onclick="app.processMaterialsImport()">
                    ✅ Importa Materiali
                </button>
                <button class="btn btn-secondary" onclick="app.showManualClassification()">
                    🔄 Riclassifica
                </button>
            `;
        } else if (classification.tipo === 'ATTIVITA') {
            actionsDiv.innerHTML = `
                <button class="btn btn-primary" onclick="app.processActivitiesImport()">
                    ✅ Importa Attività
                </button>
                <button class="btn btn-secondary" onclick="app.showManualClassification()">
                    🔄 Riclassifica
                </button>
            `;
        } else {
            actionsDiv.innerHTML = `
                <button class="btn btn-secondary" onclick="app.showManualClassification()">
                    📋 Classifica Manualmente
                </button>
            `;
        }
    }

    showManualClassification(file, fileData) {
        const classificationDiv = document.getElementById('document-classification');
        const resultDiv = document.getElementById('classification-result');
        const actionsDiv = document.getElementById('classification-actions');
        
        classificationDiv.style.display = 'block';
        
        resultDiv.innerHTML = `
            <div class="manual-classification">
                <h4>Seleziona il tipo di documento:</h4>
                <select id="manual-classification-type" class="form-control">
                    <option value="">-- Seleziona tipo --</option>
                    <option value="ANAGRAFICA_STUDENTI">👥 Anagrafica Studenti</option>
                    <option value="MATERIALI_DIDATTICI">📚 Materiali Didattici</option>
                    <option value="ATTIVITA">📋 Attività Didattiche</option>
                    <option value="VALUTAZIONI">✅ Valutazioni</option>
                    <option value="ALTRO">📄 Altro</option>
                </select>
            </div>
        `;
        
        actionsDiv.innerHTML = `
            <button class="btn btn-primary" onclick="app.processManualClassification()">
                ✅ Procedi con Importazione
            </button>
            <button class="btn btn-secondary" onclick="app.cancelImport()">
                ❌ Annulla
            </button>
        `;
    }

    processManualClassification() {
        const typeSelect = document.getElementById('manual-classification-type');
        const selectedType = typeSelect.value;
        
        if (!selectedType) {
            alert('Seleziona un tipo di documento');
            return;
        }

        this.documentClassification = {
            tipo: selectedType,
            confidenza: 1.0,
            descrizione: 'Classificazione manuale',
            suggerimenti: ''
        };

        // Process based on type
        if (selectedType === 'ANAGRAFICA_STUDENTI') {
            this.processStudentsImport();
        } else if (selectedType === 'MATERIALI_DIDATTICI') {
            this.processMaterialsImport();
        } else if (selectedType === 'ATTIVITA') {
            this.processActivitiesImport();
        } else {
            alert('Tipo di documento non ancora supportato per l\'importazione automatica');
        }
    }

    async processStudentsImport() {
        if (!this.currentImportData) {
            alert('Nessun dato da importare');
            return;
        }

        const { fileData } = this.currentImportData;
        const previewDiv = document.getElementById('document-preview');
        const previewContent = document.getElementById('preview-content');
        
        // Hide classification, show preview
        document.getElementById('document-classification').style.display = 'none';
        previewDiv.style.display = 'block';

        // Extract student data
        let studentsData = [];
        
        if (fileData.type === 'csv' || fileData.type === 'excel') {
            studentsData = this.extractStudentsFromTabularData(fileData.data);
        } else if (fileData.type === 'json') {
            studentsData = this.extractStudentsFromJSON(fileData.data);
        }

        // Store for confirmation
        this.currentImportData.studentsData = studentsData;

        // Show preview
        if (studentsData.length === 0) {
            previewContent.innerHTML = `
                <div class="warning-message">
                    ⚠️ Nessun dato studente trovato nel file.
                    Verifica che il file contenga colonne come: nome, cognome, email, classe, data_nascita, ecc.
                </div>
            `;
        } else {
            previewContent.innerHTML = `
                <p><strong>Trovati ${studentsData.length} studenti da importare</strong></p>
                <div class="preview-table-container">
                    <table class="preview-table">
                        <thead>
                            <tr>
                                <th>Nome</th>
                                <th>Email</th>
                                <th>Classe</th>
                                <th>Data Nascita</th>
                                <th>Onomastico</th>
                            </tr>
                        </thead>
                        <tbody>
                            ${studentsData.map(s => `
                                <tr>
                                    <td>${s.name || 'N/D'}</td>
                                    <td>${s.email || 'N/D'}</td>
                                    <td>${s.class || 'N/D'}</td>
                                    <td>${s.birthdate || 'N/D'}</td>
                                    <td>${s.nameday || 'N/D'}</td>
                                </tr>
                            `).join('')}
                        </tbody>
                    </table>
                </div>
            `;
        }
    }

    extractStudentsFromTabularData(data) {
        // Map common column names to our fields
        const fieldMappings = {
            nome: 'name',
            name: 'name',
            cognome: 'lastName',
            lastname: 'lastName',
            email: 'email',
            'e-mail': 'email',
            classe: 'class',
            class: 'class',
            data_nascita: 'birthdate',
            data_di_nascita: 'birthdate',
            birthdate: 'birthdate',
            nascita: 'birthdate',
            onomastico: 'nameday',
            santo: 'nameday',
            nameday: 'nameday',
            note: 'notes',
            notes: 'notes'
        };

        return data.map(row => {
            const student = {
                name: '',
                email: '',
                class: '',
                birthdate: null,
                nameday: null,
                notes: null
            };

            // Map row fields to student object
            Object.keys(row).forEach(key => {
                const normalizedKey = key.toLowerCase().trim();
                const mappedField = fieldMappings[normalizedKey];
                
                if (mappedField) {
                    student[mappedField] = row[key];
                }
            });

            // Combine name and lastName if separate
            if (student.lastName) {
                student.name = `${student.name || ''} ${student.lastName}`.trim();
                delete student.lastName;
            }

            // Only include if we have at least a name
            return student.name ? student : null;
        }).filter(s => s !== null);
    }

    extractStudentsFromJSON(data) {
        // If data is an array, process it
        if (Array.isArray(data)) {
            return this.extractStudentsFromTabularData(data);
        }
        
        // If data has a students property, use it
        if (data.students && Array.isArray(data.students)) {
            return this.extractStudentsFromTabularData(data.students);
        }

        return [];
    }

    confirmImport() {
        if (!this.currentImportData || !this.currentImportData.studentsData) {
            alert('Nessun dato da importare');
            return;
        }

        const studentsData = this.currentImportData.studentsData;
        let importedCount = 0;
        let duplicatesCount = 0;

        studentsData.forEach(studentData => {
            // Check for duplicates
            const existing = this.students.find(s => 
                s.name.toLowerCase() === studentData.name.toLowerCase() &&
                s.email === studentData.email
            );

            if (existing) {
                // Update existing student with new data (merge)
                if (studentData.birthdate && !existing.birthdate) existing.birthdate = studentData.birthdate;
                if (studentData.nameday && !existing.nameday) existing.nameday = studentData.nameday;
                if (studentData.class && !existing.class) existing.class = studentData.class;
                if (studentData.notes) {
                    existing.notes = existing.notes ? 
                        `${existing.notes}\n${studentData.notes}` : 
                        studentData.notes;
                }
                duplicatesCount++;
            } else {
                // Add new student
                const student = {
                    id: Date.now() + importedCount,
                    name: studentData.name,
                    email: studentData.email || '',
                    class: studentData.class || '',
                    birthdate: studentData.birthdate || null,
                    nameday: studentData.nameday || null,
                    notes: studentData.notes || null,
                    createdAt: new Date().toISOString()
                };
                this.students.push(student);
                importedCount++;
            }
        });

        // Save and refresh
        this.saveData();
        this.renderStudents();
        this.updateClassSelectors();

        // Record imported document
        this.recordImportedDocument({
            fileName: this.currentImportData.file.name,
            fileType: this.currentImportData.fileData.type,
            classificationType: this.documentClassification.tipo,
            importedCount,
            duplicatesCount,
            timestamp: new Date().toISOString()
        });

        // Create notification
        this.createNotification({
            title: '✅ Importazione Completata',
            message: `Importati ${importedCount} nuovi studenti. ${duplicatesCount} duplicati aggiornati.`,
            type: 'system',
            notificationId: `import-${Date.now()}`
        });

        // Show success and reset
        alert(`✅ Importazione completata!\n\nNuovi studenti: ${importedCount}\nDuplicati aggiornati: ${duplicatesCount}`);
        
        this.cancelImport();
        this.switchTab('students');
    }

    processMaterialsImport() {
        alert('Importazione materiali didattici sarà disponibile in una prossima versione');
        // TODO: Implement materials import
    }

    processActivitiesImport() {
        if (!this.currentImportData) {
            alert('Nessun dato da importare');
            return;
        }

        const { file, fileData } = this.currentImportData;
        const previewDiv = document.getElementById('document-preview');
        const previewContent = document.getElementById('preview-content');
        
        // Hide classification, show preview
        document.getElementById('document-classification').style.display = 'none';
        previewDiv.style.display = 'block';

        let activitiesData = [];

        // Extract activities based on file type
        if (fileData.type === 'csv' || fileData.type === 'excel') {
            activitiesData = this.extractActivitiesFromTabularData(fileData.data);
        } else if (fileData.type === 'json') {
            activitiesData = this.extractActivitiesFromJSON(fileData.data);
        } else if (fileData.type === 'pdf' && fileData.data) {
            // Extract activities from PDF text
            activitiesData = this.extractActivitiesFromPDF(fileData.data);
        } else if (fileData.type === 'text' && fileData.data) {
            // Extract from plain text
            activitiesData = this.extractActivitiesFromPDF(fileData.data);
        }

        // Store for confirmation
        this.currentImportData.activitiesData = activitiesData;

        // Show preview
        if (activitiesData.length === 0) {
            previewContent.innerHTML = `
                <div class="warning-message">
                    ⚠️ Nessuna attività trovata nel file.
                    <p>Verifica che il documento contenga informazioni su attività didattiche per i livelli: Prima, Seconda, Terza Media.</p>
                </div>
            `;
        } else {
            // Group by class level
            const groupedActivities = this.groupActivitiesByClass(activitiesData);
            
            previewContent.innerHTML = `
                <p><strong>Trovate ${activitiesData.length} attività da importare</strong></p>
                ${this.renderActivitiesPreviewTable(groupedActivities)}
                <div class="form-actions" style="margin-top: 20px;">
                    <button class="btn btn-primary" onclick="app.confirmActivitiesImport()">
                        ✅ Conferma Importazione
                    </button>
                    <button class="btn btn-secondary" onclick="app.cancelImport()">
                        ❌ Annulla
                    </button>
                </div>
            `;
        }
    }

    extractActivitiesFromPDF(textContent) {
        const activities = [];
        
        // Pattern to detect class levels
        const classPatterns = {
            'Prima': /\b(?:prima|1[°^ª]|classe prima)\b/gi,
            'Seconda': /\b(?:seconda|2[°^ª]|classe seconda)\b/gi,
            'Terza': /\b(?:terza|3[°^ª]|classe terza)\b/gi
        };

        // Split content by sections (using common delimiters)
        const sections = textContent.split(/\n\n+|\r\n\r\n+/);
        
        let currentClass = null;
        
        for (let section of sections) {
            section = section.trim();
            if (!section) continue;

            // Detect class level in section
            for (let [className, pattern] of Object.entries(classPatterns)) {
                if (pattern.test(section)) {
                    currentClass = className;
                    break;
                }
            }

            // Extract activities from section
            // Look for activity indicators like: numbers, bullets, dashes, activity types
            const activityPatterns = [
                /(?:^|\n)\s*[-•·]\s*(.+?)(?=\n|$)/gm,  // Bullet points
                /(?:^|\n)\s*\d+[.)]\s*(.+?)(?=\n|$)/gm,  // Numbered lists
                /(?:lezione|laboratorio|esercitazione|progetto|verifica|compito):\s*(.+?)(?=\n|$)/gi,  // Activity types
            ];

            for (let pattern of activityPatterns) {
                let match;
                while ((match = pattern.exec(section)) !== null) {
                    const title = match[1].trim();
                    if (title && title.length > 10 && title.length < 200) {
                        // Determine activity type from keywords
                        const type = this.detectActivityType(title);
                        
                        activities.push({
                            title: title,
                            type: type,
                            classLevel: currentClass || 'Generale',
                            description: '',
                            status: 'planned',
                            source: 'PDF Import'
                        });
                    }
                }
            }
        }

        // If no activities found with patterns, try a more general approach
        if (activities.length === 0) {
            // Split by lines and look for meaningful content
            const lines = textContent.split(/\n/).filter(line => {
                const trimmed = line.trim();
                return trimmed.length > 15 && trimmed.length < 200 && !trimmed.match(/^[0-9\s.]+$/);
            });

            let currentClass = 'Prima';  // Default starting class
            
            for (let line of lines) {
                // Check for class level markers
                for (let [className, pattern] of Object.entries(classPatterns)) {
                    if (pattern.test(line)) {
                        currentClass = className;
                        break;
                    }
                }

                // If line contains activity-related keywords, consider it an activity
                if (this.looksLikeActivity(line)) {
                    activities.push({
                        title: line.trim(),
                        type: this.detectActivityType(line),
                        classLevel: currentClass,
                        description: '',
                        status: 'planned',
                        source: 'PDF Import'
                    });
                }
            }
        }

        return activities;
    }

    detectActivityType(text) {
        const lowerText = text.toLowerCase();
        
        if (lowerText.match(/\b(?:lezione|spiegazione|introduzione|teoria)\b/)) return 'lesson';
        if (lowerText.match(/\b(?:laboratorio|pratica|esperimento)\b/)) return 'lab';
        if (lowerText.match(/\b(?:esercitazione|esercizi|attività)\b/)) return 'exercise';
        if (lowerText.match(/\b(?:progetto|elaborato)\b/)) return 'project';
        if (lowerText.match(/\b(?:compito|compiti|homework)\b/)) return 'homework';
        if (lowerText.match(/\b(?:verifica|test|esame|valutazione)\b/)) return 'exam';
        
        return 'lesson';  // Default type
    }

    looksLikeActivity(text) {
        const activityKeywords = [
            'disegno', 'progetto', 'laboratorio', 'costruzione', 'realizzazione',
            'studio', 'analisi', 'ricerca', 'presentazione', 'lavoro',
            'esercitazione', 'compito', 'verifica', 'lezione', 'introduzione',
            'applicazione', 'sviluppo', 'tecnologia', 'materiali', 'strumenti'
        ];

        const lowerText = text.toLowerCase();
        return activityKeywords.some(keyword => lowerText.includes(keyword));
    }

    extractActivitiesFromTabularData(data) {
        const activities = [];
        
        const fieldMappings = {
            titolo: 'title',
            title: 'title',
            attivita: 'title',
            attività: 'title',
            tipo: 'type',
            type: 'type',
            classe: 'classLevel',
            class: 'classLevel',
            livello: 'classLevel',
            descrizione: 'description',
            description: 'description',
            stato: 'status',
            status: 'status'
        };

        data.forEach(row => {
            const activity = {
                title: '',
                type: 'lesson',
                classLevel: 'Generale',
                description: '',
                status: 'planned',
                source: 'Tabular Import'
            };

            // Map fields
            for (let [key, value] of Object.entries(row)) {
                const normalizedKey = key.toLowerCase().trim();
                const mappedField = fieldMappings[normalizedKey];
                
                if (mappedField && value) {
                    activity[mappedField] = String(value).trim();
                }
            }

            if (activity.title) {
                activities.push(activity);
            }
        });

        return activities;
    }

    extractActivitiesFromJSON(data) {
        const activities = [];
        
        // Handle different JSON structures
        let items = Array.isArray(data) ? data : (data.activities || data.attivita || []);
        
        items.forEach(item => {
            if (item.title || item.titolo || item.attivita) {
                activities.push({
                    title: item.title || item.titolo || item.attivita || '',
                    type: item.type || item.tipo || 'lesson',
                    classLevel: item.classLevel || item.classe || item.livello || 'Generale',
                    description: item.description || item.descrizione || '',
                    status: item.status || item.stato || 'planned',
                    source: 'JSON Import'
                });
            }
        });

        return activities;
    }

    groupActivitiesByClass(activities) {
        const grouped = {
            'Prima': [],
            'Seconda': [],
            'Terza': [],
            'Generale': []
        };

        activities.forEach(activity => {
            const classLevel = activity.classLevel || 'Generale';
            if (grouped[classLevel]) {
                grouped[classLevel].push(activity);
            } else {
                grouped['Generale'].push(activity);
            }
        });

        return grouped;
    }

    renderActivitiesPreviewTable(groupedActivities) {
        let html = '';
        
        for (let [classLevel, activities] of Object.entries(groupedActivities)) {
            if (activities.length === 0) continue;

            const typeLabels = {
                'lesson': '📚 Lezione',
                'exercise': '✏️ Esercitazione',
                'lab': '🔬 Laboratorio',
                'project': '📊 Progetto',
                'homework': '📝 Compiti',
                'exam': '📄 Verifica'
            };

            html += `
                <div class="class-activities-group" style="margin-bottom: 20px;">
                    <h4>📘 ${classLevel} Media (${activities.length} attività)</h4>
                    <div class="preview-table-container">
                        <table class="preview-table">
                            <thead>
                                <tr>
                                    <th>Titolo</th>
                                    <th>Tipo</th>
                                    <th>Stato</th>
                                </tr>
                            </thead>
                            <tbody>
                                ${activities.map(a => `
                                    <tr>
                                        <td>${a.title || 'N/D'}</td>
                                        <td>${typeLabels[a.type] || a.type}</td>
                                        <td>${a.status === 'planned' ? 'Pianificata' : a.status}</td>
                                    </tr>
                                `).join('')}
                            </tbody>
                        </table>
                    </div>
                </div>
            `;
        }

        return html;
    }

    confirmActivitiesImport() {
        if (!this.currentImportData || !this.currentImportData.activitiesData) {
            alert('Nessuna attività da importare');
            return;
        }

        const activitiesData = this.currentImportData.activitiesData;
        const file = this.currentImportData.file;

        // Import activities without automatic class mapping
        // Activities are for general grade levels (Prima, Seconda, Terza) not specific sections
        activitiesData.forEach(activityData => {
            const classLevel = activityData.classLevel || 'Generale';
            const levelLabel = classLevel !== 'Generale' ? ` - ${classLevel} Media` : '';
            
            const activity = {
                id: Date.now() + Math.random(),
                title: activityData.title,
                description: activityData.description || `Importata da ${file.name}${levelLabel}`,
                type: activityData.type,
                classId: null, // Keep null for general level activities
                status: activityData.status || 'planned',
                priority: 'medium',
                deadline: null,
                createdAt: new Date().toISOString(),
                importSource: file.name,
                importedAt: new Date().toISOString(),
                classLevel: classLevel // Store the grade level for reference
            };

            this.activities.push(activity);
        });

        // Save to localStorage
        this.saveData();

        // Record import
        this.recordImportedDocument({
            fileName: file.name,
            classificationType: 'ATTIVITA',
            importedCount: activitiesData.length,
            timestamp: new Date().toISOString()
        });

        // Render updated activities
        this.renderActivities();

        // Show success message
        const previewContent = document.getElementById('preview-content');
        previewContent.innerHTML = `
            <div class="success-message">
                ✅ <strong>Importazione completata con successo!</strong>
                <p>${activitiesData.length} attività sono state importate e sono ora disponibili nella sezione Attività.</p>
            </div>
            <div class="form-actions" style="margin-top: 20px;">
                <button class="btn btn-primary" onclick="app.switchTab('activities')">
                    📋 Vai alle Attività
                </button>
                <button class="btn btn-secondary" onclick="app.cancelImport()">
                    🔙 Chiudi
                </button>
            </div>
        `;
    }

    createClassMapping(activitiesData) {
        // NOTE: This function is kept for backward compatibility but is no longer used
        // Activities are imported at general level (Prima, Seconda, Terza) without
        // automatic assignment to specific class sections
        return {};
    }

    cancelImport() {
        // Reset state
        this.currentImportData = null;
        this.documentClassification = null;
        
        // Hide all sections
        document.getElementById('document-upload-status').style.display = 'none';
        document.getElementById('document-classification').style.display = 'none';
        document.getElementById('document-preview').style.display = 'none';
        
        // Reset file input
        const fileInput = document.getElementById('document-file-input');
        if (fileInput) fileInput.value = '';
    }

    refineWithAI() {
        alert('Funzionalità di affinamento con IA in fase di sviluppo');
        // TODO: Implement AI refinement for import data
    }

    recordImportedDocument(documentInfo) {
        this.importedDocuments.push(documentInfo);
        localStorage.setItem('imported-documents', JSON.stringify(this.importedDocuments));
        this.renderImportedDocuments();
    }

    renderImportedDocuments() {
        const listDiv = document.getElementById('imported-documents-list');
        
        if (this.importedDocuments.length === 0) {
            listDiv.innerHTML = '<p class="empty-state">Nessun documento importato</p>';
            return;
        }

        listDiv.innerHTML = this.importedDocuments.map((doc, index) => `
            <div class="imported-doc-item">
                <div class="doc-info">
                    <h4>📄 ${doc.fileName}</h4>
                    <p><strong>Tipo:</strong> ${doc.classificationType}</p>
                    <p><strong>Importati:</strong> ${doc.importedCount} elementi</p>
                    <p><strong>Data:</strong> ${new Date(doc.timestamp).toLocaleString('it-IT')}</p>
                </div>
            </div>
        `).join('');
    }

    // ========================================
    // AUDIO RECORDING MODULE METHODS
    // ========================================

    async startAudioRecording() {
        try {
            const stream = await navigator.mediaDevices.getUserMedia({ audio: true });
            
            this.mediaRecorder = new MediaRecorder(stream);
            this.recordingChunks = [];
            
            this.mediaRecorder.ondataavailable = (event) => {
                if (event.data.size > 0) {
                    this.recordingChunks.push(event.data);
                }
            };
            
            this.mediaRecorder.onstop = () => {
                this.saveRecording();
            };
            
            this.mediaRecorder.start();
            this.recordingStartTime = Date.now();
            
            // Update UI
            document.getElementById('start-recording-btn').style.display = 'none';
            document.getElementById('stop-recording-btn').style.display = 'inline-block';
            document.getElementById('recording-timer').style.display = 'inline-block';
            
            // Start timer
            this.recordingTimer = setInterval(() => {
                const elapsed = Date.now() - this.recordingStartTime;
                const minutes = Math.floor(elapsed / 60000);
                const seconds = Math.floor((elapsed % 60000) / 1000);
                document.getElementById('timer-display').textContent = 
                    `${String(minutes).padStart(2, '0')}:${String(seconds).padStart(2, '0')}`;
            }, 1000);
            
            document.getElementById('recording-status').innerHTML = 
                '<p class="success-message">🎙️ Registrazione in corso...</p>';
            
        } catch (error) {
            console.error('Error starting recording:', error);
            alert('Impossibile avviare la registrazione. Verifica i permessi del microfono.');
        }
    }

    stopAudioRecording() {
        if (this.mediaRecorder && this.mediaRecorder.state !== 'inactive') {
            this.mediaRecorder.stop();
            
            // Stop all tracks
            this.mediaRecorder.stream.getTracks().forEach(track => track.stop());
            
            // Clear timer
            if (this.recordingTimer) {
                clearInterval(this.recordingTimer);
                this.recordingTimer = null;
            }
            
            // Update UI
            document.getElementById('start-recording-btn').style.display = 'inline-block';
            document.getElementById('stop-recording-btn').style.display = 'none';
            document.getElementById('recording-timer').style.display = 'none';
            
            document.getElementById('recording-status').innerHTML = 
                '<p class="success-message">✅ Registrazione salvata</p>';
        }
    }

    saveRecording() {
        const blob = new Blob(this.recordingChunks, { type: 'audio/webm' });
        const duration = Date.now() - this.recordingStartTime;
        
        // Create recording object
        const recording = {
            id: Date.now(),
            blob: blob,
            duration: duration,
            timestamp: new Date().toISOString(),
            activeClass: this.activeClass || 'N/D',
            context: this.generateRecordingContext()
        };
        
        // Store in memory (not in localStorage due to size limits)
        this.audioRecordings.push(recording);
        
        // Render recordings list
        this.renderRecordings();
        
        // Create notification
        this.createNotification({
            title: '🎙️ Registrazione Salvata',
            message: `Registrazione di ${Math.floor(duration / 1000)} secondi salvata con successo`,
            type: 'system',
            notificationId: `recording-${recording.id}`
        });
    }

    generateRecordingContext() {
        // Generate context information for the recording
        const context = {
            class: this.activeClass || null,
            date: new Date().toLocaleDateString('it-IT'),
            time: new Date().toLocaleTimeString('it-IT')
        };
        
        // Add current lesson if available
        const today = new Date().toISOString().split('T')[0];
        const todayLessons = this.lessons.filter(l => l.date === today);
        if (todayLessons.length > 0) {
            context.lesson = todayLessons[0].topic || todayLessons[0].subject;
        }
        
        return context;
    }

    renderRecordings() {
        const listDiv = document.getElementById('recordings-list');
        
        if (this.audioRecordings.length === 0) {
            listDiv.innerHTML = '<p class="empty-state">Nessuna registrazione disponibile</p>';
            return;
        }

        listDiv.innerHTML = `
            <h4>Registrazioni (${this.audioRecordings.length})</h4>
            ${this.audioRecordings.map(rec => {
                const durationMin = Math.floor(rec.duration / 60000);
                const durationSec = Math.floor((rec.duration % 60000) / 1000);
                const url = URL.createObjectURL(rec.blob);
                
                return `
                    <div class="recording-item">
                        <div class="recording-info">
                            <p><strong>📅 ${new Date(rec.timestamp).toLocaleString('it-IT')}</strong></p>
                            <p>Classe: ${rec.context.class || 'N/D'}</p>
                            ${rec.context.lesson ? `<p>Lezione: ${rec.context.lesson}</p>` : ''}
                            <p>Durata: ${durationMin}:${String(durationSec).padStart(2, '0')}</p>
                        </div>
                        <audio controls src="${url}"></audio>
                        <div class="recording-actions">
                            <button class="btn btn-sm btn-secondary" onclick="app.downloadRecording(${rec.id})">
                                💾 Download
                            </button>
                            <button class="btn btn-sm btn-danger" onclick="app.deleteRecording(${rec.id})">
                                🗑️ Elimina
                            </button>
                        </div>
                    </div>
                `;
            }).join('')}
        `;
    }

    downloadRecording(id) {
        const recording = this.audioRecordings.find(r => r.id === id);
        if (!recording) return;
        
        const url = URL.createObjectURL(recording.blob);
        const a = document.createElement('a');
        a.href = url;
        a.download = `registrazione-${new Date(recording.timestamp).toISOString()}.webm`;
        a.click();
        URL.revokeObjectURL(url);
    }

    deleteRecording(id) {
        if (confirm('Sei sicuro di voler eliminare questa registrazione?')) {
            this.audioRecordings = this.audioRecordings.filter(r => r.id !== id);
            this.renderRecordings();
        }
    }

    // ==========================================
    // NEWS AND RSS FEEDS MODULE
    // ==========================================

    showAddFeedForm() {
        document.getElementById('add-feed-form').style.display = 'block';
    }

    hideAddFeedForm() {
        document.getElementById('add-feed-form').style.display = 'none';
        document.getElementById('feed-name').value = '';
        document.getElementById('feed-url').value = '';
        document.getElementById('feed-category').value = 'istituzionale';
    }

    async addRSSFeed() {
        const name = document.getElementById('feed-name').value.trim();
        const url = document.getElementById('feed-url').value.trim();
        const category = document.getElementById('feed-category').value;

        if (!name || !url) {
            alert('Inserisci nome e URL del feed');
            return;
        }

        const feed = {
            id: Date.now().toString(),
            name: name,
            url: url,
            category: category,
            addedDate: new Date().toISOString(),
            lastFetched: null,
            itemCount: 0,
            active: true
        };

        this.rssFeeds.push(feed);
        this.saveData();
        this.hideAddFeedForm();
        this.renderFeeds();

        // Fetch news from this feed immediately
        await this.fetchFeedNews(feed.id);
    }

    async fetchFeedNews(feedId) {
        const feed = this.rssFeeds.find(f => f.id === feedId);
        if (!feed) return;

        try {
            // Use a CORS proxy to fetch the RSS feed
            const corsProxy = 'https://api.allorigins.win/raw?url=';
            const response = await fetch(corsProxy + encodeURIComponent(feed.url));
            
            if (!response.ok) {
                throw new Error('Errore nel caricamento del feed');
            }

            const text = await response.text();
            const parser = new DOMParser();
            const xmlDoc = parser.parseFromString(text, 'text/xml');

            // Check for RSS or Atom format
            const items = xmlDoc.querySelectorAll('item');
            const entries = xmlDoc.querySelectorAll('entry');

            let newsArray = [];

            if (items.length > 0) {
                // RSS format
                items.forEach(item => {
                    const newsItem = {
                        id: Date.now().toString() + Math.random().toString(36).substr(2, 9),
                        feedId: feedId,
                        feedName: feed.name,
                        category: feed.category,
                        title: item.querySelector('title')?.textContent || 'Senza titolo',
                        link: item.querySelector('link')?.textContent || '',
                        description: item.querySelector('description')?.textContent || '',
                        pubDate: item.querySelector('pubDate')?.textContent || new Date().toISOString(),
                        fetchedDate: new Date().toISOString()
                    };
                    newsArray.push(newsItem);
                });
            } else if (entries.length > 0) {
                // Atom format
                entries.forEach(entry => {
                    const newsItem = {
                        id: Date.now().toString() + Math.random().toString(36).substr(2, 9),
                        feedId: feedId,
                        feedName: feed.name,
                        category: feed.category,
                        title: entry.querySelector('title')?.textContent || 'Senza titolo',
                        link: entry.querySelector('link')?.getAttribute('href') || '',
                        description: entry.querySelector('summary')?.textContent || entry.querySelector('content')?.textContent || '',
                        pubDate: entry.querySelector('published')?.textContent || entry.querySelector('updated')?.textContent || new Date().toISOString(),
                        fetchedDate: new Date().toISOString()
                    };
                    newsArray.push(newsItem);
                });
            }

            // Add news items that don't already exist
            newsArray.forEach(newsItem => {
                const exists = this.newsItems.some(n => n.link === newsItem.link && n.feedId === feedId);
                if (!exists) {
                    this.newsItems.unshift(newsItem);
                }
            });

            // Update feed metadata
            feed.lastFetched = new Date().toISOString();
            feed.itemCount = newsArray.length;

            this.saveData();
            this.renderFeeds();
            this.renderNews();
            this.updateNewsFilters();

            return newsArray.length;

        } catch (error) {
            console.error('Error fetching feed:', error);
            alert(`Errore nel caricamento del feed "${feed.name}": ${error.message}`);
            return 0;
        }
    }

    async refreshAllFeeds() {
        if (this.rssFeeds.length === 0) {
            alert('Nessun feed RSS configurato');
            return;
        }

        const feedsList = document.getElementById('feeds-list');
        if (feedsList) {
            feedsList.innerHTML = '<div class="loading-spinner">🔄 Aggiornamento feed in corso...</div>';
        }

        let totalNews = 0;
        for (const feed of this.rssFeeds.filter(f => f.active)) {
            const count = await this.fetchFeedNews(feed.id);
            totalNews += count;
        }

        alert(`Aggiornamento completato! ${totalNews} nuove news caricate.`);
    }

    deleteFeed(feedId) {
        if (!confirm('Sei sicuro di voler eliminare questa fonte RSS?')) {
            return;
        }

        // Remove feed
        this.rssFeeds = this.rssFeeds.filter(f => f.id !== feedId);
        
        // Remove associated news
        this.newsItems = this.newsItems.filter(n => n.feedId !== feedId);
        
        this.saveData();
        this.renderFeeds();
        this.renderNews();
        this.updateNewsFilters();
    }

    toggleFeedActive(feedId) {
        const feed = this.rssFeeds.find(f => f.id === feedId);
        if (feed) {
            feed.active = !feed.active;
            this.saveData();
            this.renderFeeds();
        }
    }

    renderFeeds() {
        const feedsList = document.getElementById('feeds-list');
        if (!feedsList) return;

        if (this.rssFeeds.length === 0) {
            feedsList.innerHTML = `
                <div class="empty-state">
                    <div class="empty-state-icon">📡</div>
                    <p>Nessuna fonte RSS configurata</p>
                    <p><small>Aggiungi una fonte RSS per iniziare a ricevere news</small></p>
                </div>
            `;
            return;
        }

        feedsList.innerHTML = this.rssFeeds.map(feed => {
            const lastFetched = feed.lastFetched 
                ? new Date(feed.lastFetched).toLocaleString('it-IT')
                : 'Mai';

            return `
                <div class="feed-item">
                    <div class="feed-item-header">
                        <div>
                            <div class="feed-item-title">${feed.name}</div>
                            <span class="feed-item-category">${feed.category}</span>
                        </div>
                        <div>
                            ${feed.active ? '✅' : '⏸️'}
                        </div>
                    </div>
                    <div class="feed-item-url">${feed.url}</div>
                    <div class="feed-item-meta">
                        <span>📊 ${feed.itemCount} news</span>
                        <span>🕐 Ultimo aggiornamento: ${lastFetched}</span>
                    </div>
                    <div class="feed-item-actions">
                        <button class="btn btn-sm btn-secondary" onclick="app.fetchFeedNews('${feed.id}')">🔄 Aggiorna</button>
                        <button class="btn btn-sm btn-secondary" onclick="app.toggleFeedActive('${feed.id}')">${feed.active ? '⏸️ Disattiva' : '▶️ Attiva'}</button>
                        <button class="btn btn-sm btn-danger" onclick="app.deleteFeed('${feed.id}')">🗑️ Elimina</button>
                    </div>
                </div>
            `;
        }).join('');
    }

    filterNews() {
        const sourceFilter = document.getElementById('news-filter-source').value;
        const categoryFilter = document.getElementById('news-filter-category').value;
        
        this.newsFilter = {
            source: sourceFilter,
            category: categoryFilter
        };

        this.renderNews();
    }

    renderNews() {
        const newsList = document.getElementById('news-list');
        if (!newsList) return;

        let filteredNews = [...this.newsItems];

        // Apply filters
        if (this.newsFilter.source) {
            filteredNews = filteredNews.filter(n => n.feedId === this.newsFilter.source);
        }
        if (this.newsFilter.category) {
            filteredNews = filteredNews.filter(n => n.category === this.newsFilter.category);
        }

        // Sort by date (newest first)
        filteredNews.sort((a, b) => new Date(b.pubDate) - new Date(a.pubDate));

        if (filteredNews.length === 0) {
            newsList.innerHTML = `
                <div class="empty-state">
                    <div class="empty-state-icon">📰</div>
                    <p>Nessuna news disponibile</p>
                    <p><small>Aggiungi fonti RSS e aggiorna per vedere le news</small></p>
                </div>
            `;
            return;
        }

        newsList.innerHTML = filteredNews.slice(0, 50).map(news => {
            const pubDate = new Date(news.pubDate).toLocaleString('it-IT');
            const description = news.description.length > 300 
                ? news.description.substring(0, 300) + '...'
                : news.description;

            return `
                <div class="news-item">
                    <div class="news-item-header">
                        <div>
                            <div class="news-item-title">
                                <a href="${news.link}" target="_blank" rel="noopener noreferrer">${news.title}</a>
                            </div>
                            <div class="news-item-meta">
                                <span class="news-item-source">📡 ${news.feedName}</span>
                                <span>🏷️ ${news.category}</span>
                                <span>📅 ${pubDate}</span>
                            </div>
                        </div>
                    </div>
                    <div class="news-item-description">${this.stripHtml(description)}</div>
                    <div class="news-item-actions">
                        <a href="${news.link}" target="_blank" rel="noopener noreferrer" class="btn btn-sm btn-primary">📖 Leggi</a>
                        <button class="btn btn-sm btn-secondary" onclick="app.openAIAgentWithNews('${news.link}', '${this.escapeHtml(news.title)}')">🤖 Analizza con IA</button>
                    </div>
                </div>
            `;
        }).join('');
    }

    updateNewsFilters() {
        const sourceSelect = document.getElementById('news-filter-source');
        if (!sourceSelect) return;

        // Populate source filter
        const currentValue = sourceSelect.value;
        sourceSelect.innerHTML = '<option value="">Tutte le fonti</option>';
        this.rssFeeds.forEach(feed => {
            const option = document.createElement('option');
            option.value = feed.id;
            option.textContent = feed.name;
            if (feed.id === currentValue) {
                option.selected = true;
            }
            sourceSelect.appendChild(option);
        });
    }

    stripHtml(html) {
        const div = document.createElement('div');
        div.innerHTML = html;
        return div.textContent || div.innerText || '';
    }

    escapeHtml(text) {
        const div = document.createElement('div');
        div.textContent = text;
        return div.innerHTML.replace(/"/g, '&quot;');
    }

    // ==========================================
    // AI AGENT FOR NEWS ANALYSIS
    // ==========================================

    toggleAIAgentModal() {
        const modal = document.getElementById('ai-agent-modal');
        if (modal) {
            const isOpening = modal.style.display === 'none';
            modal.style.display = isOpening ? 'flex' : 'none';
            
            if (isOpening) {
                // Update modal content based on current context
                this.updateAIModalContext();
            }
        }
    }

    updateAIModalContext() {
        const currentTab = this.currentActiveTab;
        
        // Update modal title
        const titleElement = document.getElementById('ai-agent-modal-title');
        if (titleElement) {
            titleElement.textContent = this.getContextualTitle(currentTab);
        }

        // Update current section display
        const sectionElement = document.getElementById('ai-current-section');
        if (sectionElement) {
            sectionElement.textContent = this.getSectionName(currentTab);
        }

        // Update contextual suggestions
        const suggestionsContainer = document.getElementById('ai-suggestions-buttons');
        if (suggestionsContainer) {
            const suggestions = this.getContextualSuggestions(currentTab);
            suggestionsContainer.innerHTML = suggestions.map(s => 
                `<button class="suggestion-btn" onclick="app.setAIAgentPrompt('${s.prompt.replace(/'/g, "\\'")}')">${s.icon} ${s.text}</button>`
            ).join('');
        }

        // Show/hide URL input based on section (only show for news)
        const urlGroup = document.getElementById('ai-agent-url-group');
        if (urlGroup) {
            urlGroup.style.display = currentTab === 'news' ? 'block' : 'none';
        }

        // Update context help text
        const contextHelp = document.getElementById('ai-agent-context-help');
        if (contextHelp) {
            if (currentTab === 'news') {
                contextHelp.textContent = 'Specifica cosa vuoi che l\'agente analizzi dalla news';
            } else {
                contextHelp.textContent = `Specifica cosa vuoi che l'agente faccia per aiutarti in questa sezione`;
            }
        }
    }

    closeAIAgentModal() {
        const modal = document.getElementById('ai-agent-modal');
        if (modal) {
            modal.style.display = 'none';
        }
        // Clear form
        document.getElementById('ai-agent-news-url').value = '';
        document.getElementById('ai-agent-context').value = '';
        document.getElementById('ai-agent-results').style.display = 'none';
    }

    openAIAgentWithNews(newsUrl, newsTitle) {
        this.toggleAIAgentModal();
        document.getElementById('ai-agent-news-url').value = newsUrl;
        document.getElementById('ai-agent-context').value = `Analizza questa news: "${newsTitle}" ed estrai date, scadenze, documenti e soggetti coinvolti.`;
    }

    setAIAgentPrompt(prompt) {
        document.getElementById('ai-agent-context').value = prompt;
    }

    async analyzeNewsWithAI() {
        const newsUrl = document.getElementById('ai-agent-news-url').value.trim();
        const context = document.getElementById('ai-agent-context').value.trim();
        const currentTab = this.currentActiveTab;

        // For news tab, require URL. For other tabs, just need context
        if (currentTab === 'news' && !newsUrl) {
            alert('Inserisci l\'URL della news da analizzare');
            return;
        }

        if (!context) {
            alert('Inserisci una richiesta per l\'agente IA');
            return;
        }

        const apiKey = localStorage.getItem('openrouter-api-key');
        if (!apiKey) {
            alert('Configura la tua API key di OpenRouter nelle impostazioni prima di usare l\'IA');
            this.switchTab('settings');
            return;
        }

        // Show loading state
        const resultsDiv = document.getElementById('ai-agent-results');
        const resultsContent = document.getElementById('ai-agent-results-content');
        const actionsDiv = document.getElementById('ai-agent-actions');
        
        resultsDiv.style.display = 'block';
        resultsContent.innerHTML = '<div class="loading-spinner">🤖 Analisi in corso...</div>';
        actionsDiv.style.display = 'none';

        try {
            let prompt = '';
            
            if (currentTab === 'news') {
                // News-specific analysis
                prompt = `
Analizza la news disponibile al seguente URL: ${newsUrl}

${context}

Fornisci un'analisi strutturata con:
1. 📅 DATE E SCADENZE: Identifica tutte le date importanti e scadenze menzionate
2. 📎 DOCUMENTI: Elenca eventuali documenti, moduli o allegati menzionati
3. 👥 SOGGETTI: Identifica destinatari, uffici, responsabili coinvolti
4. 📋 AZIONI CONSIGLIATE: Proponi azioni concrete che il docente dovrebbe intraprendere

Per ogni azione consigliata, specifica il tipo (es. SCADENZA, PROMEMORIA, CIRCOLARE, ATTIVITÀ) e i dettagli necessari.

Rispondi in italiano in modo chiaro e strutturato.
                `;
            } else {
                // Contextual analysis for other sections
                const sectionContext = this.getContextForAI(currentTab);
                prompt = `
Sei un assistente IA per un'applicazione di gestione didattica per docenti.

SEZIONE CORRENTE: ${this.getSectionName(currentTab)}

CONTESTO:
${sectionContext}

RICHIESTA DEL DOCENTE:
${context}

Fornisci una risposta utile, pratica e specifica per aiutare il docente nella sezione corrente.
Se possibile, suggerisci azioni concrete che può intraprendere nell'app.

Rispondi in italiano in modo chiaro e strutturato.
                `;
            }

            const response = await this.callOpenRouterAPI(prompt, apiKey);

            if (response && response.content) {
                resultsContent.innerHTML = response.content.replace(/\n/g, '<br>');

                // Try to extract proposed actions from the response
                if (currentTab === 'news') {
                    this.extractProposedActions(response.content);
                }
            }

        } catch (error) {
            console.error('Error analyzing with AI:', error);
            resultsContent.innerHTML = `<div class="error-message">Errore nell'analisi: ${error.message}</div>`;
        }
    }

    getContextForAI(tab) {
        // Provide context about current section to the AI
        const contexts = {
            'dashboard': 'Il docente è nella dashboard principale dove può vedere una panoramica generale delle attività, lezioni e studenti.',
            'lessons': `Il docente sta gestendo le lezioni. Attualmente ci sono ${this.lessons.length} lezioni registrate.`,
            'students': `Il docente sta gestendo gli studenti. Ci sono ${this.students.length} studenti totali nelle sue classi.`,
            'grades': 'Il docente sta gestendo le valutazioni degli studenti.',
            'schedule': 'Il docente sta visualizzando e pianificando l\'orario delle lezioni.',
            'activities': `Il docente sta gestendo le attività didattiche. Ci sono ${this.activities.length} attività programmate.`,
            'settings': 'Il docente sta configurando le impostazioni dell\'applicazione.'
        };

        return contexts[tab] || 'Il docente sta usando l\'applicazione di gestione didattica.';
    }

    extractProposedActions(aiResponse) {
        const actionsDiv = document.getElementById('ai-agent-actions');
        const proposedActionsDiv = document.getElementById('ai-agent-proposed-actions');

        // Simple parsing to extract actions
        // This is a basic implementation - in a real scenario, you might want structured output from the AI
        const lines = aiResponse.split('\n');
        const actions = [];

        let inActionsSection = false;
        for (const line of lines) {
            if (line.toLowerCase().includes('azioni consigliate') || line.toLowerCase().includes('azioni proposte')) {
                inActionsSection = true;
                continue;
            }

            if (inActionsSection && line.trim()) {
                // Look for action indicators
                if (line.match(/SCADENZA|PROMEMORIA|CIRCOLARE|ATTIVITÀ|TODO/i)) {
                    actions.push({
                        text: line.trim(),
                        type: this.detectActionType(line)
                    });
                }
            }
        }

        if (actions.length > 0) {
            actionsDiv.style.display = 'block';
            proposedActionsDiv.innerHTML = actions.map((action, index) => `
                <div class="proposed-action-item">
                    <div class="proposed-action-text">
                        <span class="proposed-action-type">${action.type}</span>
                        ${action.text}
                    </div>
                    <button class="btn btn-sm btn-primary" onclick="app.createItemFromAction(${index}, '${action.type}')">✅ Crea</button>
                </div>
            `).join('');
        }
    }

    detectActionType(text) {
        if (text.match(/SCADENZA|deadline|entro|scade/i)) return 'SCADENZA';
        if (text.match(/PROMEMORIA|ricorda|reminder/i)) return 'PROMEMORIA';
        if (text.match(/CIRCOLARE|comunicazione|avviso/i)) return 'CIRCOLARE';
        if (text.match(/ATTIVITÀ|compito|task/i)) return 'ATTIVITÀ';
        return 'AZIONE';
    }

    createItemFromAction(actionIndex, actionType) {
        // This would create an actual item based on the action type
        // For now, we'll show an alert
        alert(`Funzionalità in sviluppo: Creazione automatica di ${actionType} dall'analisi IA.`);
        
        // In a full implementation, this would:
        // - Extract details from the action text
        // - Create a reminder, activity, or notification based on the type
        // - Save to the appropriate data structure
        // - Navigate to the relevant section
    }

    // ==========================================
    // AI FAB MANAGEMENT
    // ==========================================

    initializeAIFAB() {
        const fab = document.getElementById('ai-fab');
        if (!fab) return;

        // Load saved position
        const savedPosition = localStorage.getItem('ai-fab-position');
        if (savedPosition) {
            try {
                this.aiFabPosition = JSON.parse(savedPosition);
                if (this.aiFabPosition.left && this.aiFabPosition.top) {
                    fab.style.left = this.aiFabPosition.left;
                    fab.style.top = this.aiFabPosition.top;
                    fab.style.right = 'auto';
                    fab.style.bottom = 'auto';
                }
            } catch (e) {
                console.error('Error loading AI FAB position:', e);
            }
        }

        // Make FAB draggable
        this.makeAIFABDraggable(fab);

        // Update visibility based on settings
        this.updateAIFABVisibility();
    }

    makeAIFABDraggable(fab) {
        let isDragging = false;
        let startX, startY, initialLeft, initialTop;

        const startDrag = (e) => {
            isDragging = true;
            fab.classList.add('dragging');

            // Get initial position
            const rect = fab.getBoundingClientRect();
            initialLeft = rect.left;
            initialTop = rect.top;

            // Get mouse/touch position
            if (e.type === 'touchstart') {
                startX = e.touches[0].clientX;
                startY = e.touches[0].clientY;
            } else {
                startX = e.clientX;
                startY = e.clientY;
            }

            e.preventDefault();
        };

        const drag = (e) => {
            if (!isDragging) return;

            let currentX, currentY;
            if (e.type === 'touchmove') {
                currentX = e.touches[0].clientX;
                currentY = e.touches[0].clientY;
            } else {
                currentX = e.clientX;
                currentY = e.clientY;
            }

            const deltaX = currentX - startX;
            const deltaY = currentY - startY;

            let newLeft = initialLeft + deltaX;
            let newTop = initialTop + deltaY;

            // Boundary checking to keep FAB within viewport
            const fabRect = fab.getBoundingClientRect();
            const fabWidth = fabRect.width;
            const fabHeight = fabRect.height;
            const viewportWidth = window.innerWidth;
            const viewportHeight = window.innerHeight;

            // Ensure FAB stays within viewport boundaries
            newLeft = Math.max(0, Math.min(newLeft, viewportWidth - fabWidth));
            newTop = Math.max(0, Math.min(newTop, viewportHeight - fabHeight));

            // Update position
            fab.style.left = `${newLeft}px`;
            fab.style.top = `${newTop}px`;
            fab.style.right = 'auto';
            fab.style.bottom = 'auto';

            e.preventDefault();
        };

        const endDrag = (e) => {
            if (!isDragging) return;
            
            isDragging = false;
            fab.classList.remove('dragging');

            // Save position (only left and top for simplicity)
            const rect = fab.getBoundingClientRect();
            this.aiFabPosition = {
                left: `${rect.left}px`,
                top: `${rect.top}px`
            };
            localStorage.setItem('ai-fab-position', JSON.stringify(this.aiFabPosition));

            e.preventDefault();
        };

        // Mouse events
        fab.addEventListener('mousedown', startDrag);
        document.addEventListener('mousemove', drag);
        document.addEventListener('mouseup', endDrag);

        // Touch events
        fab.addEventListener('touchstart', startDrag, { passive: false });
        document.addEventListener('touchmove', drag, { passive: false });
        document.addEventListener('touchend', endDrag, { passive: false });
    }

    updateAIFABVisibility() {
        const fab = document.getElementById('ai-fab');
        if (!fab) return;

        if (this.aiFabEnabled) {
            fab.classList.remove('hidden');
        } else {
            fab.classList.add('hidden');
        }
    }

    resetAIFABPosition() {
        const fab = document.getElementById('ai-fab');
        if (!fab) return;

        // Reset to default position
        fab.style.bottom = '30px';
        fab.style.right = '30px';
        fab.style.top = 'auto';
        fab.style.left = 'auto';

        // Clear saved position
        this.aiFabPosition = null;
        localStorage.removeItem('ai-fab-position');

        alert('Posizione dell\'Agente IA ripristinata!');
    }

    getContextualSuggestions(tab) {
        const suggestions = {
            'dashboard': [
                { icon: '📊', text: 'Genera un riepilogo della settimana', prompt: 'Crea un riepilogo delle attività e lezioni programmate per questa settimana' },
                { icon: '📋', text: 'Suggerisci priorità', prompt: 'Analizza le mie attività e suggerisci le priorità per oggi' },
                { icon: '💡', text: 'Consigli didattici', prompt: 'Dammi consigli per migliorare l\'organizzazione della mia didattica' }
            ],
            'lessons': [
                { icon: '📝', text: 'Pianifica lezione', prompt: 'Aiutami a pianificare una lezione coinvolgente' },
                { icon: '🎯', text: 'Obiettivi didattici', prompt: 'Suggerisci obiettivi didattici per questa lezione' },
                { icon: '⏱️', text: 'Gestione tempi', prompt: 'Come posso gestire meglio i tempi della lezione?' }
            ],
            'students': [
                { icon: '📈', text: 'Analizza progressi', prompt: 'Analizza i progressi degli studenti e suggerisci interventi' },
                { icon: '🎓', text: 'Strategie personalizzate', prompt: 'Suggerisci strategie didattiche personalizzate per studenti in difficoltà' },
                { icon: '📊', text: 'Report classe', prompt: 'Genera un report sulla situazione generale della classe' }
            ],
            'grades': [
                { icon: '📊', text: 'Analizza voti', prompt: 'Analizza la distribuzione dei voti e suggerisci interventi' },
                { icon: '📉', text: 'Identifica criticità', prompt: 'Identifica gli studenti con criticità nelle valutazioni' },
                { icon: '📝', text: 'Suggerimenti valutazione', prompt: 'Dammi consigli per una valutazione più equa e formativa' }
            ],
            'schedule': [
                { icon: '📅', text: 'Ottimizza orario', prompt: 'Suggerisci come ottimizzare la distribuzione delle attività' },
                { icon: '⏰', text: 'Gestione scadenze', prompt: 'Aiutami a gestire le scadenze imminenti' },
                { icon: '📋', text: 'Pianificazione mensile', prompt: 'Crea una pianificazione didattica per il prossimo mese' }
            ],
            'activities': [
                { icon: '✅', text: 'Priorità attività', prompt: 'Quale attività dovrei completare per prima?' },
                { icon: '📝', text: 'Nuova attività', prompt: 'Aiutami a creare un\'attività didattica coinvolgente' },
                { icon: '🎯', text: 'Obiettivi attività', prompt: 'Suggerisci obiettivi per le attività programmate' }
            ],
            'news': [
                { icon: '📅', text: 'Date e Scadenze', prompt: 'Estrai tutte le date e scadenze menzionate' },
                { icon: '📎', text: 'Documenti', prompt: 'Identifica documenti e allegati da scaricare' },
                { icon: '👥', text: 'Soggetti', prompt: 'Estrai soggetti coinvolti e destinatari' },
                { icon: '📋', text: 'Riepilogo e Azioni', prompt: 'Crea un riepilogo e proponi azioni da intraprendere' }
            ],
            'settings': [
                { icon: '⚙️', text: 'Ottimizza configurazione', prompt: 'Suggerisci come ottimizzare le mie impostazioni' },
                { icon: '🤖', text: 'Guida IA', prompt: 'Spiegami come sfruttare al meglio l\'assistente IA' },
                { icon: '💡', text: 'Suggerimenti personalizzazione', prompt: 'Come posso personalizzare l\'app per le mie esigenze?' }
            ]
        };

        return suggestions[tab] || [
            { icon: '💬', text: 'Assistenza generale', prompt: 'Come posso aiutarti?' },
            { icon: '📚', text: 'Guida app', prompt: 'Spiegami le funzionalità dell\'app' }
        ];
    }

    getContextualTitle(tab) {
        const titles = {
            'dashboard': '🤖 Agente IA - Assistente Dashboard',
            'lessons': '🤖 Agente IA - Assistente Lezioni',
            'students': '🤖 Agente IA - Assistente Studenti',
            'grades': '🤖 Agente IA - Assistente Valutazioni',
            'schedule': '🤖 Agente IA - Assistente Orario',
            'activities': '🤖 Agente IA - Assistente Attività',
            'news': '🤖 Agente IA - Analisi News',
            'settings': '🤖 Agente IA - Assistente Configurazione'
        };

        return titles[tab] || '🤖 Agente IA - Assistente Contestuale';
    }

    getSectionName(tab) {
        const names = {
            'dashboard': 'Dashboard',
            'lessons': 'Lezioni',
            'students': 'Studenti',
            'grades': 'Valutazioni',
            'schedule': 'Orario',
            'activities': 'Attività',
            'news': 'News',
            'settings': 'Impostazioni'
        };

        return names[tab] || 'Applicazione';
    }
}

// Initialize the application
const app = new DocentePlusPlus();<|MERGE_RESOLUTION|>--- conflicted
+++ resolved
@@ -373,6 +373,19 @@
     // Contextual help system
     showContextualHelp(section) {
         const helpContent = {
+            'home': {
+                title: '🏠 Home',
+                content: `
+                    <h3>Benvenuto nella Home!</h3>
+                    <p>Questa è la tua panoramica generale dell'app. Qui trovi:</p>
+                    <ul>
+                        <li><strong>Orario del giorno:</strong> le lezioni programmate per oggi</li>
+                        <li><strong>Accesso rapido:</strong> pulsanti per le azioni più comuni</li>
+                        <li><strong>Classe attiva:</strong> seleziona la classe su cui stai lavorando</li>
+                    </ul>
+                    <p><strong>💡 Suggerimento:</strong> Seleziona una classe attiva per filtrare i dati visualizzati.</p>
+                `
+            },
             'dashboard': {
                 title: '📊 Dashboard',
                 content: `
@@ -1105,12 +1118,8 @@
             this.lessons = this.lessons.filter(lesson => lesson.id !== id);
             this.saveData();
             this.renderLessons();
-<<<<<<< HEAD
-            this.renderDashboard();
+this.renderHome();
             this.showToast('Lezione eliminata', 'info');
-=======
-            this.renderHome();
->>>>>>> 37b5c674
         }
     }
 
@@ -1274,12 +1283,8 @@
             this.students = this.students.filter(student => student.id !== id);
             this.saveData();
             this.renderStudents();
-<<<<<<< HEAD
-            this.renderDashboard();
+this.renderHome();
             this.showToast('Studente eliminato', 'info');
-=======
-            this.renderHome();
->>>>>>> 37b5c674
         }
     }
 
@@ -1428,12 +1433,8 @@
             this.activities = this.activities.filter(activity => activity.id !== id);
             this.saveData();
             this.renderActivities();
-<<<<<<< HEAD
-            this.renderDashboard();
+this.renderHome();
             this.showToast('Attività eliminata', 'info');
-=======
-            this.renderHome();
->>>>>>> 37b5c674
         }
     }
 
@@ -2650,12 +2651,8 @@
             this.saveData();
             this.renderClasses();
             this.updateClassSelectors();
-<<<<<<< HEAD
-            this.renderDashboard();
+this.renderHome();
             this.showToast('Classe eliminata', 'info');
-=======
-            this.renderHome();
->>>>>>> 37b5c674
         }
     }
 
@@ -3528,18 +3525,13 @@
             this.updateAIFABVisibility();
         }
 
-<<<<<<< HEAD
         // Save theme
         const theme = document.getElementById('app-theme').value;
         localStorage.setItem('app-theme', theme);
         this.changeTheme(theme);
 
-        this.renderDashboard();
+        this.renderHome();
         this.showToast('Impostazioni salvate con successo', 'success');
-=======
-        this.renderHome();
-        alert('Impostazioni salvate con successo!');
->>>>>>> 37b5c674
     }
 
     loadSettings() {
