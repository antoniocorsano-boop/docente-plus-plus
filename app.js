--- conflicted
+++ resolved
@@ -514,9 +514,14 @@
         // Render today's schedule preview
         this.renderTodaySchedulePreview();
         
-<<<<<<< HEAD
         // Render notifications preview
         this.renderHomeNotificationsPreview();
+        
+        // Render things to do
+        this.renderThingsToDo();
+        
+        // Render AI suggestions
+        this.renderAISuggestions();
     }
     
     renderHomeNotificationsPreview() {
@@ -553,13 +558,6 @@
                 }).join('')}
             </div>
         `;
-=======
-        // Render things to do
-        this.renderThingsToDo();
-        
-        // Render AI suggestions
-        this.renderAISuggestions();
->>>>>>> 1eed718f
     }
     
     renderTodaySchedulePreview() {
@@ -3326,17 +3324,15 @@
         // Save subjects
         localStorage.setItem('teacher-subjects', JSON.stringify(this.subjects));
 
-<<<<<<< HEAD
+        // Save AI FAB settings
+        const aiFabEnabled = document.getElementById('ai-fab-enabled');
+        if (aiFabEnabled) {
+            localStorage.setItem('ai-fab-enabled', JSON.stringify(aiFabEnabled.checked));
+            this.aiFabEnabled = aiFabEnabled.checked;
+            this.updateAIFABVisibility();
+        }
+
         this.renderHome();
-=======
-        // Save AI FAB settings
-        const aiFabEnabled = document.getElementById('ai-fab-enabled').checked;
-        localStorage.setItem('ai-fab-enabled', JSON.stringify(aiFabEnabled));
-        this.aiFabEnabled = aiFabEnabled;
-        this.updateAIFABVisibility();
-
-        this.renderDashboard();
->>>>>>> 1eed718f
         alert('Impostazioni salvate con successo!');
     }
 
