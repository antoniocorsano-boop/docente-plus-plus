// Docente++ - Main Application JavaScript
// Web app for teacher didactics management powered by OpenRouter AI

class DocentePlusPlus {
    constructor() {
        this.lessons = [];
        this.students = [];
        this.classes = [];
        this.subjects = [];
        this.settings = {};
        this.chatMessages = [];
        this.activeClass = '';
        this.selectedFile = null;
<<<<<<< HEAD
        this.materials = []; // Store uploaded materials/files
=======
        this.evaluationCriteria = [];
        this.evaluationGrids = [];
        this.evaluations = [];
        this.notifications = [];
        this.reminders = [];
        this.activities = [];
        this.schedule = {}; // { 'YYYY-MM-DD-HH': { classId: null, activityType: null } }
        this.notificationSettings = {
            browserNotifications: true,
            emailNotifications: false,
            lessonReminders: true,
            remindersBefore24h: true,
            remindersBefore1h: true,
            backupReminders: true,
            backupReminderInterval: 7, // days
            lastBackupDate: null,
            quietHoursEnabled: false,
            quietHoursStart: '22:00',
            quietHoursEnd: '07:00'
        };
        this.notificationFilter = 'all'; // all, lesson-reminder, activity-reminder, custom-reminder, backup, system
        this.notificationCheckInterval = null;
        this.scheduleView = 'weekly'; // weekly or daily
        this.currentScheduleDate = null; // Will be set to current/next weekday
>>>>>>> 5450a596
        this.init();
    }

    init() {
        // Load data from localStorage
        this.loadData();
        
        // Check if onboarding is needed
        if (!this.isOnboardingComplete()) {
            this.showOnboarding();
        }
        
        // Set up event listeners
        this.setupEventListeners();
        
        // Render initial data
        this.renderDashboard();
        this.renderLessons();
        this.renderStudents();
<<<<<<< HEAD
        this.renderMaterials();
=======
        this.renderClasses();
        this.renderEvaluations();
        this.renderActivities();
        this.renderSchedule();
>>>>>>> 5450a596
        this.loadSettings();
        this.loadActiveClass();
        this.updateClassSelectors();
        
        // Initialize notification system
        this.requestNotificationPermission();
        this.startNotificationChecks();
        
        console.log('Docente++ initialized successfully');
    }

    setupEventListeners() {
        // Tab switching
        document.querySelectorAll('.tab-button').forEach(button => {
            button.addEventListener('click', (e) => {
                this.switchTab(e.target.dataset.tab);
            });
        });

        // Lesson form
        const lessonForm = document.getElementById('lesson-form');
        if (lessonForm) {
            lessonForm.addEventListener('submit', (e) => {
                e.preventDefault();
                this.addLesson();
            });
        }

        // Student form
        const studentForm = document.getElementById('student-form');
        if (studentForm) {
            studentForm.addEventListener('submit', (e) => {
                e.preventDefault();
                this.addStudent();
            });
        }

        // Class form
        const classForm = document.getElementById('class-form');
        if (classForm) {
            classForm.addEventListener('submit', (e) => {
                e.preventDefault();
                this.saveClass();
            });
        }

        // Activity form
        const activityForm = document.getElementById('activity-form');
        if (activityForm) {
            activityForm.addEventListener('submit', (e) => {
                e.preventDefault();
                this.addActivity();
            });
        }

        // Onboarding form
        const onboardingForm = document.getElementById('onboarding-form');
        if (onboardingForm) {
            onboardingForm.addEventListener('submit', (e) => {
                e.preventDefault();
                this.completeOnboarding();
            });
        }

        // AI input
        const aiInput = document.getElementById('ai-input');
        if (aiInput) {
            aiInput.addEventListener('keydown', (e) => {
                if (e.key === 'Enter' && e.ctrlKey) {
                    this.sendAIMessage();
                }
            });
        }

        // Subject inputs
        this.setupSubjectInput('onboarding-subjects', 'subjects-suggestions', 'selected-subjects-display');
        this.setupSubjectInput('teacher-subjects-settings', 'subjects-suggestions-settings', 'selected-subjects-display-settings');
    }

    // Onboarding methods
    isOnboardingComplete() {
        return localStorage.getItem('onboarding-complete') === 'true';
    }

    showOnboarding() {
        const modal = document.getElementById('onboarding-modal');
        if (modal) {
            modal.style.display = 'flex';
            
            // Prefill email if available
            const email = localStorage.getItem('teacher-email');
            if (email) {
                document.getElementById('onboarding-email').value = email;
            }
        }
    }

    completeOnboarding() {
        // Get all form values
        const firstName = document.getElementById('onboarding-first-name').value;
        const lastName = document.getElementById('onboarding-last-name').value;
        const email = document.getElementById('onboarding-email').value;
        const schoolLevel = document.getElementById('onboarding-school-level').value;
        const schoolName = document.getElementById('onboarding-school-name').value;
        const schoolYear = document.getElementById('onboarding-school-year').value;
        const yearStart = document.getElementById('onboarding-year-start').value;
        const yearEnd = document.getElementById('onboarding-year-end').value;

        // Save to localStorage
        localStorage.setItem('teacher-first-name', firstName);
        localStorage.setItem('teacher-last-name', lastName);
        localStorage.setItem('teacher-email', email);
        localStorage.setItem('school-level', schoolLevel);
        localStorage.setItem('school-name', schoolName);
        localStorage.setItem('school-year', schoolYear);
        localStorage.setItem('school-year-start', yearStart);
        localStorage.setItem('school-year-end', yearEnd);
        localStorage.setItem('teacher-subjects', JSON.stringify(this.subjects));
        localStorage.setItem('onboarding-complete', 'true');

        // Hide onboarding modal
        document.getElementById('onboarding-modal').style.display = 'none';

        // Load settings to reflect changes
        this.loadSettings();
        this.renderDashboard();

        // Show welcome message
        alert(`Benvenuto/a ${firstName}! Il tuo profilo è stato configurato con successo.`);
    }

    // Subject management methods
    getCommonSubjects() {
        return [
            'Italiano',
            'Matematica',
            'Scienze',
            'Storia',
            'Geografia',
            'Inglese',
            'Francese',
            'Spagnolo',
            'Tedesco',
            'Arte e Immagine',
            'Musica',
            'Educazione Fisica',
            'Tecnologia',
            'Religione',
            'Educazione Civica',
            'Fisica',
            'Chimica',
            'Biologia',
            'Filosofia',
            'Latino',
            'Greco',
            'Informatica',
            'Diritto ed Economia'
        ];
    }

    setupSubjectInput(inputId, suggestionsId, displayId) {
        const input = document.getElementById(inputId);
        const suggestionsDiv = document.getElementById(suggestionsId);
        const displayDiv = document.getElementById(displayId);

        if (!input || !suggestionsDiv || !displayDiv) return;

        // Render existing subjects
        this.renderSubjects(displayDiv);

        // Handle input
        input.addEventListener('input', (e) => {
            const value = e.target.value.trim().toLowerCase();
            if (value.length > 0) {
                const commonSubjects = this.getCommonSubjects();
                const filtered = commonSubjects.filter(s => 
                    s.toLowerCase().includes(value) && 
                    !this.subjects.includes(s)
                );

                if (filtered.length > 0) {
                    suggestionsDiv.innerHTML = filtered.map(subject => 
                        `<div class="subject-suggestion-item" data-subject="${subject}">${subject}</div>`
                    ).join('');
                    suggestionsDiv.classList.add('active');

                    // Add click handlers to suggestions
                    suggestionsDiv.querySelectorAll('.subject-suggestion-item').forEach(item => {
                        item.addEventListener('click', () => {
                            this.addSubject(item.dataset.subject);
                            this.renderSubjects(displayDiv);
                            input.value = '';
                            suggestionsDiv.classList.remove('active');
                        });
                    });
                } else {
                    suggestionsDiv.classList.remove('active');
                }
            } else {
                suggestionsDiv.classList.remove('active');
            }
        });

        // Handle Enter key
        input.addEventListener('keydown', (e) => {
            if (e.key === 'Enter') {
                e.preventDefault();
                const value = input.value.trim();
                if (value) {
                    this.addSubject(value);
                    this.renderSubjects(displayDiv);
                    input.value = '';
                    suggestionsDiv.classList.remove('active');
                }
            }
        });

        // Close suggestions when clicking outside
        document.addEventListener('click', (e) => {
            if (!input.contains(e.target) && !suggestionsDiv.contains(e.target)) {
                suggestionsDiv.classList.remove('active');
            }
        });
    }

    addSubject(subject) {
        const normalizedSubject = subject.charAt(0).toUpperCase() + subject.slice(1).toLowerCase();
        if (!this.subjects.includes(normalizedSubject)) {
            this.subjects.push(normalizedSubject);
        }
    }

    removeSubject(subject) {
        this.subjects = this.subjects.filter(s => s !== subject);
    }

    renderSubjects(displayDiv) {
        if (!displayDiv) return;

        if (this.subjects.length === 0) {
            displayDiv.innerHTML = '<span style="color: var(--text-secondary); padding: 10px;">Nessuna disciplina aggiunta</span>';
        } else {
            displayDiv.innerHTML = this.subjects.map(subject => `
                <span class="subject-tag">
                    ${subject}
                    <span class="remove-subject" onclick="app.removeSubject('${subject}'); app.renderAllSubjects();">×</span>
                </span>
            `).join('');
        }
    }

    renderAllSubjects() {
        const displayOnboarding = document.getElementById('selected-subjects-display');
        const displaySettings = document.getElementById('selected-subjects-display-settings');
        this.renderSubjects(displayOnboarding);
        this.renderSubjects(displaySettings);
    }

    switchTab(tabName) {
        // Update active button
        document.querySelectorAll('.tab-button').forEach(btn => {
            btn.classList.remove('active');
        });
        document.querySelector(`[data-tab="${tabName}"]`).classList.add('active');

        // Update active content
        document.querySelectorAll('.tab-content').forEach(content => {
            content.classList.remove('active');
        });
        document.getElementById(tabName).classList.add('active');

<<<<<<< HEAD
        // Refresh materials when switching to materials tab
        if (tabName === 'materials') {
            this.renderMaterials();
=======
        // Refresh notifications when switching to notifications tab
        if (tabName === 'notifications') {
            this.renderNotifications();
>>>>>>> 5450a596
        }
    }

    // Dashboard methods
    renderDashboard() {
        document.getElementById('lesson-count').textContent = this.lessons.length;
        document.getElementById('student-count').textContent = this.students.length;
        
        // Count in-progress activities
        const inProgressActivities = this.activities.filter(a => a.status === 'in-progress' || a.status === 'planned');
        document.getElementById('activity-count').textContent = inProgressActivities.length;
        
        // Count pending evaluations (those without a score or from the last 7 days)
        const now = new Date();
        const sevenDaysAgo = new Date(now.getTime() - 7 * 24 * 60 * 60 * 1000);
        const pendingEvaluations = this.evaluations.filter(e => {
            if (!e.score) return true;
            const evalDate = new Date(e.date);
            return evalDate >= sevenDaysAgo;
        });
        document.getElementById('evaluation-count').textContent = pendingEvaluations.length;
        
        const apiKey = localStorage.getItem('openrouter-api-key');
        document.getElementById('ai-status').textContent = apiKey ? '✓' : '✗';
        
        // Update active class display
        this.updateClassDisplay();
    }

    // Class Management methods
    setActiveClass(className) {
        this.activeClass = className;
        localStorage.setItem('active-class', className);
        this.updateClassDisplay();
    }

    loadActiveClass() {
        const savedClass = localStorage.getItem('active-class');
        if (savedClass) {
            this.activeClass = savedClass;
            const selector = document.getElementById('active-class-selector');
            if (selector) {
                selector.value = savedClass;
            }
            this.updateClassDisplay();
        }
    }

    updateClassDisplay() {
        const displayElement = document.getElementById('current-class-display');
        if (displayElement) {
            if (this.activeClass) {
                displayElement.textContent = `Classe: ${this.activeClass}`;
                displayElement.style.display = 'inline-block';
            } else {
                displayElement.textContent = 'Nessuna classe selezionata';
                displayElement.style.display = 'inline-block';
            }
        }
    }

    // Lesson management methods
    showAddLessonForm() {
        document.getElementById('add-lesson-form').style.display = 'block';
    }

    hideAddLessonForm() {
        document.getElementById('add-lesson-form').style.display = 'none';
        document.getElementById('lesson-form').reset();
    }

    addLesson() {
        const lesson = {
            id: Date.now(),
            title: document.getElementById('lesson-title').value,
            subject: document.getElementById('lesson-subject').value,
            date: document.getElementById('lesson-date').value,
            time: document.getElementById('lesson-time').value || '09:00',
            description: document.getElementById('lesson-description').value,
            createdAt: new Date().toISOString()
        };

        this.lessons.push(lesson);
        this.saveData();
        this.renderLessons();
        this.renderDashboard();
        this.hideAddLessonForm();
    }

    deleteLesson(id) {
        if (confirm('Sei sicuro di voler eliminare questa lezione?')) {
            this.lessons = this.lessons.filter(lesson => lesson.id !== id);
            this.saveData();
            this.renderLessons();
            this.renderDashboard();
        }
    }

    renderLessons() {
        const lessonsList = document.getElementById('lessons-list');
        
        if (this.lessons.length === 0) {
            lessonsList.innerHTML = `
                <div class="empty-state">
                    <h3>Nessuna lezione programmata</h3>
                    <p>Inizia aggiungendo una nuova lezione o generandola con l'IA</p>
                </div>
            `;
            return;
        }

        lessonsList.innerHTML = this.lessons
            .sort((a, b) => new Date(b.date) - new Date(a.date))
<<<<<<< HEAD
            .map(lesson => {
                const linkedMaterials = lesson.materials ? 
                    this.materials.filter(m => lesson.materials.includes(m.id)) : [];
                
                return `
                    <div class="lesson-item">
                        <h4>${lesson.title}</h4>
                        <p><strong>Materia:</strong> ${lesson.subject}</p>
                        <p><strong>Data:</strong> ${new Date(lesson.date).toLocaleDateString('it-IT')}</p>
                        <p>${lesson.description || 'Nessuna descrizione'}</p>
                        ${linkedMaterials.length > 0 ? `
                            <div class="lesson-materials">
                                <strong>📎 Materiali allegati:</strong>
                                <ul class="materials-list-inline">
                                    ${linkedMaterials.map(m => `
                                        <li>
                                            <button class="material-link-btn" onclick="app.downloadMaterial(${m.id})" aria-label="Scarica ${m.name}">
                                                📄 ${m.name}
                                            </button>
                                            <button class="material-unlink-btn" onclick="app.unlinkMaterialFromLesson(${m.id}, ${lesson.id})" aria-label="Rimuovi ${m.name} dalla lezione" title="Rimuovi dalla lezione">✕</button>
                                        </li>
                                    `).join('')}
                                </ul>
                            </div>
                        ` : ''}
                        <div class="item-actions">
                            <button class="btn btn-danger" onclick="app.deleteLesson(${lesson.id})">Elimina</button>
                        </div>
=======
            .map(lesson => `
                <div class="lesson-item">
                    <h4>${lesson.title}</h4>
                    <p><strong>Materia:</strong> ${lesson.subject}</p>
                    <p><strong>Data:</strong> ${new Date(lesson.date).toLocaleDateString('it-IT')} ${lesson.time ? 'alle ' + lesson.time : ''}</p>
                    <p>${lesson.description || 'Nessuna descrizione'}</p>
                    <div class="item-actions">
                        <button class="btn btn-danger" onclick="app.deleteLesson(${lesson.id})">Elimina</button>
>>>>>>> 5450a596
                    </div>
                `;
            }).join('');
    }

    async generateLessonWithAI() {
        const apiKey = localStorage.getItem('openrouter-api-key');
        
        if (!apiKey) {
            alert('Configura la tua API key di OpenRouter nelle impostazioni prima di usare l\'IA');
            this.switchTab('settings');
            return;
        }

        const subject = prompt('Per quale materia vuoi generare una lezione?');
        if (!subject) return;

        const topic = prompt('Quale argomento?');
        if (!topic) return;

        this.addChatMessage('system', 'Generazione lezione in corso...');

        try {
            const response = await this.callOpenRouterAPI(
                `Genera un piano di lezione dettagliato per ${subject} sull'argomento "${topic}". 
                Includi: obiettivi di apprendimento, durata stimata, materiali necessari, 
                attività didattiche e metodi di valutazione. Rispondi in formato JSON con i campi: 
                title, subject, duration, objectives, materials, activities, evaluation.`,
                apiKey
            );

            if (response && response.content) {
                try {
                    // Try to parse JSON from the response
                    const jsonMatch = response.content.match(/\{[\s\S]*\}/);
                    if (jsonMatch) {
                        const lessonData = JSON.parse(jsonMatch[0]);
                        
                        const lesson = {
                            id: Date.now(),
                            title: lessonData.title || `Lezione: ${topic}`,
                            subject: lessonData.subject || subject,
                            date: new Date().toISOString().split('T')[0],
                            description: `
Durata: ${lessonData.duration || 'N/D'}

Obiettivi:
${lessonData.objectives || 'N/D'}

Materiali:
${lessonData.materials || 'N/D'}

Attività:
${lessonData.activities || 'N/D'}

Valutazione:
${lessonData.evaluation || 'N/D'}
                            `.trim(),
                            createdAt: new Date().toISOString(),
                            generatedByAI: true
                        };

                        this.lessons.push(lesson);
                        this.saveData();
                        this.renderLessons();
                        this.renderDashboard();
                        this.switchTab('lessons');
                        
                        this.addChatMessage('system', 'Lezione generata con successo!');
                    } else {
                        throw new Error('Invalid JSON response');
                    }
                } catch (parseError) {
                    // If JSON parsing fails, create a simple lesson with the text response
                    const lesson = {
                        id: Date.now(),
                        title: `${subject}: ${topic}`,
                        subject: subject,
                        date: new Date().toISOString().split('T')[0],
                        description: response.content,
                        createdAt: new Date().toISOString(),
                        generatedByAI: true
                    };

                    this.lessons.push(lesson);
                    this.saveData();
                    this.renderLessons();
                    this.renderDashboard();
                    this.switchTab('lessons');
                    
                    this.addChatMessage('system', 'Lezione generata con successo!');
                }
            }
        } catch (error) {
            console.error('Error generating lesson:', error);
            this.addChatMessage('system', `Errore nella generazione: ${error.message}`);
            alert('Errore nella generazione della lezione. Verifica la tua API key.');
        }
    }

    // Student management methods
    showAddStudentForm() {
        document.getElementById('add-student-form').style.display = 'block';
    }

    hideAddStudentForm() {
        document.getElementById('add-student-form').style.display = 'none';
        document.getElementById('student-form').reset();
    }

    addStudent() {
        const student = {
            id: Date.now(),
            name: document.getElementById('student-name').value,
            email: document.getElementById('student-email').value,
            class: document.getElementById('student-class').value,
            createdAt: new Date().toISOString()
        };

        this.students.push(student);
        this.saveData();
        this.renderStudents();
        this.renderDashboard();
        this.hideAddStudentForm();
    }

    deleteStudent(id) {
        if (confirm('Sei sicuro di voler eliminare questo studente?')) {
            this.students = this.students.filter(student => student.id !== id);
            this.saveData();
            this.renderStudents();
            this.renderDashboard();
        }
    }

    renderStudents() {
        const studentsList = document.getElementById('students-list');
        
        if (this.students.length === 0) {
            studentsList.innerHTML = `
                <div class="empty-state">
                    <h3>Nessuno studente registrato</h3>
                    <p>Inizia aggiungendo un nuovo studente</p>
                </div>
            `;
            return;
        }

        studentsList.innerHTML = this.students.map(student => `
            <div class="student-item">
                <h4>${student.name}</h4>
                <p><strong>Email:</strong> ${student.email || 'N/D'}</p>
                <p><strong>Classe:</strong> ${student.class || 'N/D'}</p>
                <div class="item-actions">
                    <button class="btn btn-danger" onclick="app.deleteStudent(${student.id})">Elimina</button>
                </div>
            </div>
        `).join('');
    }

<<<<<<< HEAD
    // AI Assistant methods
    handleFileSelect(event) {
        const file = event.target.files[0];
        if (file) {
            // Validate file size (max 5MB for localStorage compatibility)
            const maxSize = 5 * 1024 * 1024; // 5MB
            if (file.size > maxSize) {
                alert('Il file è troppo grande. La dimensione massima è 5MB.');
                event.target.value = '';
                return;
            }

            // Validate file type
            const allowedTypes = ['application/pdf', 'image/jpeg', 'image/jpg', 'image/png', 'text/plain', 
                                  'application/msword', 'application/vnd.openxmlformats-officedocument.wordprocessingml.document'];
            const allowedExtensions = ['.pdf', '.jpg', '.jpeg', '.png', '.txt', '.doc', '.docx'];
            
            const fileExtension = '.' + file.name.split('.').pop().toLowerCase();
            if (!allowedExtensions.includes(fileExtension) && !allowedTypes.includes(file.type)) {
                alert('Tipo di file non supportato. Sono accettati solo: PDF, immagini (JPG, PNG), TXT, DOC, DOCX');
                event.target.value = '';
                return;
            }

            this.selectedFile = file;
            const displayElement = document.getElementById('selected-file-display');
            displayElement.innerHTML = `
                <div class="file-info">
                    <span class="file-name">📄 ${file.name} (${this.formatFileSize(file.size)})</span>
                    <button class="remove-file-btn" onclick="app.clearSelectedFile()" aria-label="Rimuovi file selezionato">Rimuovi</button>
                </div>
            `;
            displayElement.classList.add('active');
        }
=======
    // Activity management methods
    showAddActivityForm() {
        document.getElementById('activity-form-title').textContent = 'Nuova Attività';
        document.getElementById('activity-edit-id').value = '';
        document.getElementById('add-activity-form').style.display = 'block';
        this.updateActivityFormSelectors();
>>>>>>> 5450a596
    }

    hideAddActivityForm() {
        document.getElementById('add-activity-form').style.display = 'none';
        document.getElementById('activity-form').reset();
        document.getElementById('activity-edit-id').value = '';
    }

    showEditActivityForm(id) {
        const activity = this.activities.find(a => a.id === id);
        if (!activity) return;

        document.getElementById('activity-form-title').textContent = 'Modifica Attività';
        document.getElementById('activity-edit-id').value = id;
        document.getElementById('activity-title').value = activity.title;
        document.getElementById('activity-type').value = activity.type;
        document.getElementById('activity-description').value = activity.description || '';
        document.getElementById('activity-deadline').value = activity.deadline || '';
        document.getElementById('activity-priority').value = activity.priority || 'medium';
        document.getElementById('activity-progress').value = activity.progress || 0;
        document.getElementById('activity-notes').value = activity.notes || '';
        
        this.updateActivityFormSelectors();
        
        if (activity.classId) {
            document.getElementById('activity-class').value = activity.classId;
        }
        if (activity.studentId) {
            document.getElementById('activity-student').value = activity.studentId;
        }
        
        document.getElementById('add-activity-form').style.display = 'block';
    }

    updateActivityFormSelectors() {
        const classSelector = document.getElementById('activity-class');
        const studentSelector = document.getElementById('activity-student');
        
        if (classSelector) {
            classSelector.innerHTML = '<option value="">Nessuna (generale)</option>' +
                this.classes.map(c => `<option value="${c.id}">${c.name}</option>`).join('');
        }
        
        if (studentSelector) {
            studentSelector.innerHTML = '<option value="">Nessuno (tutta la classe)</option>' +
                this.students.map(s => `<option value="${s.id}">${s.name}</option>`).join('');
        }
    }

    addActivity() {
        const editId = document.getElementById('activity-edit-id').value;
        
        if (editId) {
            // Edit existing activity
            const activity = this.activities.find(a => a.id == editId);
            if (activity) {
                activity.title = document.getElementById('activity-title').value;
                activity.type = document.getElementById('activity-type').value;
                activity.description = document.getElementById('activity-description').value;
                activity.deadline = document.getElementById('activity-deadline').value;
                activity.classId = document.getElementById('activity-class').value || null;
                activity.studentId = document.getElementById('activity-student').value || null;
                activity.priority = document.getElementById('activity-priority').value || 'medium';
                activity.progress = parseInt(document.getElementById('activity-progress').value) || 0;
                activity.notes = document.getElementById('activity-notes').value || '';
                activity.updatedAt = new Date().toISOString();
            }
        } else {
            // Create new activity
            const activity = {
                id: Date.now(),
                title: document.getElementById('activity-title').value,
                type: document.getElementById('activity-type').value,
                description: document.getElementById('activity-description').value,
                deadline: document.getElementById('activity-deadline').value,
                classId: document.getElementById('activity-class').value || null,
                studentId: document.getElementById('activity-student').value || null,
                priority: document.getElementById('activity-priority').value || 'medium',
                progress: parseInt(document.getElementById('activity-progress').value) || 0,
                notes: document.getElementById('activity-notes').value || '',
                status: 'planned',
                createdAt: new Date().toISOString()
            };

<<<<<<< HEAD
        const apiKey = localStorage.getItem('openrouter-api-key');

        // Handle file upload first (before API key check)
        let savedFileId = null;
        if (this.selectedFile) {
            try {
                // Save file to materials
                savedFileId = await this.saveFileMaterial(this.selectedFile, message);
                const fileInfo = `📎 File salvato: ${this.selectedFile.name}`;
                this.addChatMessage('system', fileInfo);
                
                // Add note about AI model compatibility
                this.addChatMessage('system', 'Nota: Il file è stato salvato nei materiali. La maggior parte dei modelli OpenRouter non supporta l\'elaborazione diretta di file, ma il file è disponibile nella sezione materiali della lezione.');
                
                // Clear the selected file after saving
                this.clearSelectedFile();
            } catch (error) {
                console.error('Error saving file:', error);
                this.addChatMessage('system', `Errore nel salvataggio del file: ${error.message}`);
                this.clearSelectedFile();
            }
        }
        
        // If there's a message to send to AI, check for API key
        if (message) {
            if (!apiKey) {
                alert('Configura la tua API key di OpenRouter nelle impostazioni prima di usare l\'IA');
                this.switchTab('settings');
                return;
            }

            // Build user message with context
            let userMessage = message;
            if (this.activeClass) {
                userMessage = `[Classe: ${this.activeClass}] ${message}`;
            }

            this.addChatMessage('user', message);
=======
            this.activities.push(activity);
>>>>>>> 5450a596
        }
        
        input.value = '';

<<<<<<< HEAD
        // Only call AI if there's a message and API key
        if (message && apiKey) {
            try {
                const userMessage = this.activeClass ? `[Classe: ${this.activeClass}] ${message}` : message;
                const response = await this.callOpenRouterAPI(userMessage, apiKey);
                
                if (response && response.content) {
                    this.addChatMessage('ai', response.content);
                }
            } catch (error) {
                console.error('Error calling AI:', error);
                this.addChatMessage('system', `Errore: ${error.message}`);
            }
        }
    }

    async saveFileMaterial(file, description = '') {
        return new Promise((resolve, reject) => {
            const reader = new FileReader();
            
            reader.onload = (e) => {
                try {
                    const material = {
                        id: Date.now(),
                        name: file.name,
                        type: file.type,
                        size: file.size,
                        data: e.target.result, // Base64 encoded data
                        description: description,
                        uploadedAt: new Date().toISOString(),
                        linkedToClass: this.activeClass || null,
                        linkedToLessonId: null // Can be linked later
                    };
                    
                    this.materials.push(material);
                    this.saveData();
                    resolve(material.id);
                } catch (error) {
                    reject(error);
                }
            };
            
            reader.onerror = () => {
                reject(new Error('Errore nella lettura del file'));
            };
            
            reader.readAsDataURL(file);
        });
    }

    deleteMaterial(materialId) {
        if (confirm('Sei sicuro di voler eliminare questo materiale?')) {
            this.materials = this.materials.filter(m => m.id !== materialId);
            
            // Remove references from lessons
            this.lessons.forEach(lesson => {
                if (lesson.materials && lesson.materials.includes(materialId)) {
                    lesson.materials = lesson.materials.filter(id => id !== materialId);
                }
            });
            
            this.saveData();
            this.renderMaterials();
        }
    }

    linkMaterialToLesson(materialId, lessonId) {
        const lesson = this.lessons.find(l => l.id === lessonId);
        if (lesson) {
            if (!lesson.materials) {
                lesson.materials = [];
            }
            if (!lesson.materials.includes(materialId)) {
                lesson.materials.push(materialId);
            }
            
            const material = this.materials.find(m => m.id === materialId);
            if (material) {
                material.linkedToLessonId = lessonId;
            }
            
            this.saveData();
            this.renderLessons();
            this.renderMaterials();
        }
    }

    unlinkMaterialFromLesson(materialId, lessonId) {
        const lesson = this.lessons.find(l => l.id === lessonId);
        if (lesson && lesson.materials) {
            lesson.materials = lesson.materials.filter(id => id !== materialId);
            
            const material = this.materials.find(m => m.id === materialId);
            if (material && material.linkedToLessonId === lessonId) {
                material.linkedToLessonId = null;
            }
            
            this.saveData();
            this.renderLessons();
            this.renderMaterials();
        }
    }

    downloadMaterial(materialId) {
        const material = this.materials.find(m => m.id === materialId);
        if (!material) return;

        const link = document.createElement('a');
        link.href = material.data;
        link.download = material.name;
        link.click();
    }

    renderMaterials() {
        const materialsList = document.getElementById('materials-list');
        if (!materialsList) return;

        if (this.materials.length === 0) {
            materialsList.innerHTML = `
                <div class="empty-state">
                    <h3>Nessun materiale caricato</h3>
                    <p>I file caricati tramite la chat IA appariranno qui</p>
                </div>
            `;
            return;
=======
        this.saveData();
        this.renderActivities();
        this.renderDashboard();
        this.hideAddActivityForm();
    }

    deleteActivity(id) {
        if (confirm('Sei sicuro di voler eliminare questa attività?')) {
            this.activities = this.activities.filter(activity => activity.id !== id);
            this.saveData();
            this.renderActivities();
            this.renderDashboard();
        }
    }

    updateActivityStatus(id, newStatus) {
        const activity = this.activities.find(a => a.id === id);
        if (activity) {
            activity.status = newStatus;
            activity.updatedAt = new Date().toISOString();
            this.saveData();
            this.renderActivities();
            this.renderDashboard();
>>>>>>> 5450a596
        }

        materialsList.innerHTML = this.materials
            .sort((a, b) => new Date(b.uploadedAt) - new Date(a.uploadedAt))
            .map(material => {
                const linkedLesson = material.linkedToLessonId ? 
                    this.lessons.find(l => l.id === material.linkedToLessonId) : null;
                
                return `
                    <div class="material-item">
                        <div class="material-header">
                            <h4>📎 ${material.name}</h4>
                            <span class="material-size">${this.formatFileSize(material.size)}</span>
                        </div>
                        ${material.description ? `<p class="material-description">${material.description}</p>` : ''}
                        <div class="material-meta">
                            <span>📅 ${new Date(material.uploadedAt).toLocaleDateString('it-IT')}</span>
                            ${material.linkedToClass ? `<span>🎯 Classe: ${material.linkedToClass}</span>` : ''}
                            ${linkedLesson ? `<span>📚 Lezione: ${linkedLesson.title}</span>` : ''}
                        </div>
                        <div class="material-actions">
                            <button class="btn btn-primary" onclick="app.downloadMaterial(${material.id})" aria-label="Scarica ${material.name}">📥 Scarica</button>
                            ${!material.linkedToLessonId ? `
                                <select onchange="if(this.value) app.linkMaterialToLesson(${material.id}, parseInt(this.value))" class="lesson-link-select" aria-label="Collega a lezione">
                                    <option value="">Collega a lezione...</option>
                                    ${this.lessons.map(l => `<option value="${l.id}">${l.title}</option>`).join('')}
                                </select>
                            ` : `
                                <button class="btn btn-secondary" onclick="app.unlinkMaterialFromLesson(${material.id}, ${material.linkedToLessonId})" aria-label="Scollega dalla lezione">🔗 Scollega</button>
                            `}
                            <button class="btn btn-danger" onclick="app.deleteMaterial(${material.id})" aria-label="Elimina ${material.name}">🗑️ Elimina</button>
                        </div>
                    </div>
                `;
            }).join('');
    }

    filterActivities(filterType) {
        this.activityFilter = filterType;
        this.renderActivities();
    }

    renderActivitiesSummary() {
        const totalActivities = this.activities.length;
        const plannedActivities = this.activities.filter(a => a.status === 'planned').length;
        const inProgressActivities = this.activities.filter(a => a.status === 'in-progress').length;
        const completedActivities = this.activities.filter(a => a.status === 'completed').length;
        
        // Calculate overdue activities
        const now = new Date();
        const overdueActivities = this.activities.filter(a => {
            if (!a.deadline || a.status === 'completed') return false;
            return new Date(a.deadline) < now;
        }).length;
        
        // Update summary cards
        const totalEl = document.getElementById('total-activities');
        const plannedEl = document.getElementById('planned-activities');
        const inProgressEl = document.getElementById('inprogress-activities');
        const completedEl = document.getElementById('completed-activities');
        const overdueEl = document.getElementById('overdue-activities');
        
        if (totalEl) totalEl.textContent = totalActivities;
        if (plannedEl) plannedEl.textContent = plannedActivities;
        if (inProgressEl) inProgressEl.textContent = inProgressActivities;
        if (completedEl) completedEl.textContent = completedActivities;
        if (overdueEl) overdueEl.textContent = overdueActivities;
    }

    renderActivities() {
        this.renderActivitiesSummary();
        
        const activitiesList = document.getElementById('activities-list');
        
        if (!activitiesList) return;

        if (this.activities.length === 0) {
            activitiesList.innerHTML = `
                <div class="empty-state">
                    <h3>Nessuna attività programmata</h3>
                    <p>Inizia aggiungendo una nuova attività didattica</p>
                </div>
            `;
            return;
        }

        // Apply filter
        let filteredActivities = this.activities;
        const filterSelect = document.getElementById('activity-filter');
        if (filterSelect) {
            const filterValue = filterSelect.value;
            if (filterValue && filterValue !== 'all') {
                if (filterValue === 'planned' || filterValue === 'in-progress' || filterValue === 'completed') {
                    filteredActivities = this.activities.filter(a => a.status === filterValue);
                } else {
                    filteredActivities = this.activities.filter(a => a.type === filterValue);
                }
            }
        }

        // Sort by deadline (newest first)
        filteredActivities.sort((a, b) => {
            if (!a.deadline) return 1;
            if (!b.deadline) return -1;
            return new Date(a.deadline) - new Date(b.deadline);
        });

        const activityTypeIcons = {
            'lesson': '📚',
            'exercise': '✏️',
            'lab': '🔬',
            'project': '📊',
            'homework': '📝',
            'exam': '📄'
        };

        const statusLabels = {
            'planned': 'Pianificata',
            'in-progress': 'In corso',
            'completed': 'Completata'
        };

        const statusColors = {
            'planned': '#3498db',
            'in-progress': '#f39c12',
            'completed': '#27ae60'
        };

        const priorityLabels = {
            'low': 'Bassa',
            'medium': 'Media',
            'high': 'Alta'
        };

        const priorityColors = {
            'low': '#95a5a6',
            'medium': '#f39c12',
            'high': '#e74c3c'
        };

        activitiesList.innerHTML = filteredActivities.map(activity => {
            const cls = this.classes.find(c => c.id == activity.classId);
            const student = this.students.find(s => s.id == activity.studentId);
            const icon = activityTypeIcons[activity.type] || '📋';
            const statusLabel = statusLabels[activity.status] || activity.status;
            const statusColor = statusColors[activity.status] || '#95a5a6';
            const priority = activity.priority || 'medium';
            const priorityLabel = priorityLabels[priority];
            const priorityColor = priorityColors[priority];
            const progress = activity.progress || 0;

            // Calculate if deadline is near (within 3 days)
            const isDeadlineNear = activity.deadline ? 
                (new Date(activity.deadline) - new Date()) < (3 * 24 * 60 * 60 * 1000) : false;

            return `
                <div class="activity-item" role="article" aria-labelledby="activity-title-${activity.id}">
                    <div class="activity-header">
                        <h4 id="activity-title-${activity.id}">${icon} ${activity.title}</h4>
                        <div class="activity-badges">
                            <span class="activity-status" style="background-color: ${statusColor}">${statusLabel}</span>
                            <span class="activity-priority" style="background-color: ${priorityColor}">Priorità: ${priorityLabel}</span>
                        </div>
                    </div>
                    <p><strong>Tipo:</strong> ${activity.type}</p>
                    ${activity.description ? `<p><strong>Descrizione:</strong> ${activity.description}</p>` : ''}
                    ${activity.deadline ? `<p><strong>Scadenza:</strong> ${new Date(activity.deadline).toLocaleDateString('it-IT')}${isDeadlineNear ? ' <span style="color: #e74c3c;">⚠️ Imminente</span>' : ''}</p>` : ''}
                    ${cls ? `<p><strong>Classe:</strong> ${cls.name}</p>` : ''}
                    ${student ? `<p><strong>Studente:</strong> ${student.name}</p>` : ''}
                    ${progress > 0 ? `
                        <div class="activity-progress" role="group" aria-label="Avanzamento attività">
                            <label><strong>Avanzamento:</strong> ${progress}%</label>
                            <div class="progress-bar" role="progressbar" aria-valuenow="${progress}" aria-valuemin="0" aria-valuemax="100" aria-label="Percentuale di completamento ${progress}%">
                                <div class="progress-fill" style="width: ${progress}%; background-color: ${statusColor}"></div>
                            </div>
                        </div>
                    ` : ''}
                    ${activity.notes ? `<p><strong>Note:</strong> ${activity.notes}</p>` : ''}
                    <div class="activity-actions">
                        <button class="btn btn-secondary" onclick="app.showEditActivityForm(${activity.id})">✏️ Modifica</button>
                        ${activity.status !== 'in-progress' ? `<button class="btn btn-secondary" onclick="app.updateActivityStatus(${activity.id}, 'in-progress')">▶️ In corso</button>` : ''}
                        ${activity.status !== 'completed' ? `<button class="btn btn-success" onclick="app.updateActivityStatus(${activity.id}, 'completed')">✅ Completa</button>` : ''}
                        ${activity.status === 'completed' ? `<button class="btn btn-secondary" onclick="app.updateActivityStatus(${activity.id}, 'planned')">↩️ Riapri</button>` : ''}
                        <button class="btn btn-danger" onclick="app.deleteActivity(${activity.id})">🗑️ Elimina</button>
                    </div>
                </div>
            `;
        }).join('');
    }

    // Schedule Management methods
    getNextWeekday(date) {
        const day = date.getDay();
        // If Saturday (6) or Sunday (0), move to next Monday
        if (day === 0) { // Sunday
            date.setDate(date.getDate() + 1);
        } else if (day === 6) { // Saturday
            date.setDate(date.getDate() + 2);
        }
        return date;
    }

    getCurrentScheduleDate() {
        if (this.currentScheduleDate) {
            return new Date(this.currentScheduleDate);
        }
        const today = new Date();
        return this.getNextWeekday(today);
    }

    setScheduleDate(dateStr) {
        const date = new Date(dateStr);
        this.currentScheduleDate = this.getNextWeekday(date).toISOString().split('T')[0];
        this.renderSchedule();
    }

    getScheduleKey(date, hour) {
        const dateStr = date.toISOString().split('T')[0];
        return `${dateStr}-${hour}`;
    }

    updateScheduleSlot(date, hour, classId, activityType) {
        const key = this.getScheduleKey(date, hour);
        if (!classId && !activityType) {
            delete this.schedule[key];
        } else {
            this.schedule[key] = {
                classId: classId || null,
                activityType: activityType || null
            };
        }
        this.saveData();
        this.renderSchedule();
    }

    getActivityTypeIcon(type) {
        const icons = {
            'theory': { icon: 'T', color: '#3498db', label: 'Teoria' },
            'drawing': { icon: 'D', color: '#e67e22', label: 'Disegno' },
            'lab': { icon: 'L', color: '#27ae60', label: 'Laboratorio' }
        };
        return icons[type] || { icon: '', color: '#95a5a6', label: '' };
    }

    showScheduleSlotEditor(date, hour) {
        const key = this.getScheduleKey(date, hour);
        const slot = this.schedule[key] || { classId: null, activityType: null };
        
        const classOptions = this.classes.map(c => 
            `<option value="${c.id}" ${slot.classId == c.id ? 'selected' : ''}>${c.name}</option>`
        ).join('');

        const activityOptions = ['theory', 'drawing', 'lab'].map(type => {
            const info = this.getActivityTypeIcon(type);
            return `<option value="${type}" ${slot.activityType === type ? 'selected' : ''}>${info.label}</option>`;
        }).join('');

        const dateStr = date.toISOString().split('T')[0];
        const modal = document.createElement('div');
        modal.className = 'modal';
        modal.style.display = 'block';
        modal.innerHTML = `
            <div class="modal-content" style="max-width: 400px;">
                <h3>Modifica Slot Orario</h3>
                <p><strong>Data:</strong> ${new Date(date).toLocaleDateString('it-IT')}</p>
                <p><strong>Ora:</strong> ${hour}:00</p>
                <div class="form-group">
                    <label>Classe:</label>
                    <select id="slot-class-select">
                        <option value="">Nessuna classe</option>
                        ${classOptions}
                    </select>
                </div>
                <div class="form-group">
                    <label>Tipo di Attività:</label>
                    <select id="slot-activity-type-select">
                        <option value="">Nessuna attività</option>
                        ${activityOptions}
                    </select>
                </div>
                <div class="form-actions">
                    <button class="btn btn-primary" onclick="app.saveScheduleSlot('${dateStr}', ${hour})">Salva</button>
                    <button class="btn btn-secondary" onclick="app.closeScheduleSlotEditor()">Annulla</button>
                    ${slot.classId || slot.activityType ? `<button class="btn btn-danger" onclick="app.clearScheduleSlot('${dateStr}', ${hour})">Elimina</button>` : ''}
                </div>
            </div>
        `;
        document.body.appendChild(modal);
        this.currentScheduleModal = modal;
    }

    saveScheduleSlot(dateStr, hour) {
        const classId = document.getElementById('slot-class-select').value;
        const activityType = document.getElementById('slot-activity-type-select').value;
        const date = new Date(dateStr);
        this.updateScheduleSlot(date, hour, classId || null, activityType || null);
        this.closeScheduleSlotEditor();
    }

    clearScheduleSlot(dateStr, hour) {
        const date = new Date(dateStr);
        this.updateScheduleSlot(date, hour, null, null);
        this.closeScheduleSlotEditor();
    }

    closeScheduleSlotEditor() {
        if (this.currentScheduleModal) {
            this.currentScheduleModal.remove();
            this.currentScheduleModal = null;
        }
    }

    launchScheduleActivity(date, hour) {
        const key = this.getScheduleKey(date, hour);
        const slot = this.schedule[key];
        
        if (!slot || !slot.classId) {
            alert('Seleziona prima una classe per questo slot orario');
            return;
        }

        // Switch to activities tab and show activity selector
        this.switchTab('activities');
        
        // Filter activities by class
        const classActivities = this.activities.filter(a => a.classId == slot.classId);
        
        // Show activity selection modal
        this.showActivitySelectionModal(slot, date, hour, classActivities);
    }

    showActivitySelectionModal(slot, date, hour, classActivities) {
        const cls = this.classes.find(c => c.id == slot.classId);
        const activityTypeInfo = slot.activityType ? this.getActivityTypeIcon(slot.activityType) : null;

        const plannedActivities = classActivities.filter(a => a.status === 'planned');
        const inProgressActivities = classActivities.filter(a => a.status === 'in-progress');
        const recentActivities = classActivities
            .filter(a => a.status === 'completed')
            .sort((a, b) => new Date(b.updatedAt || b.createdAt) - new Date(a.updatedAt || a.createdAt))
            .slice(0, 5);

        const renderActivityList = (activities, title) => {
            if (activities.length === 0) return '';
            return `
                <div class="activity-section">
                    <h4>${title}</h4>
                    ${activities.map(a => `
                        <div class="activity-option" onclick="app.selectScheduleActivity(${a.id})" style="cursor: pointer; padding: 10px; margin: 5px 0; border: 1px solid #ddd; border-radius: 5px;">
                            <strong>${a.title}</strong>
                            <p style="margin: 5px 0; font-size: 0.9em;">${a.type} ${a.deadline ? '- Scadenza: ' + new Date(a.deadline).toLocaleDateString('it-IT') : ''}</p>
                        </div>
                    `).join('')}
                </div>
            `;
        };

        const modal = document.createElement('div');
        modal.className = 'modal';
        modal.style.display = 'block';
        modal.innerHTML = `
            <div class="modal-content" style="max-width: 600px; max-height: 80vh; overflow-y: auto;">
                <h3>Seleziona Attività</h3>
                <p><strong>Classe:</strong> ${cls ? cls.name : 'N/D'}</p>
                ${activityTypeInfo ? `<p><strong>Tipo:</strong> ${activityTypeInfo.label}</p>` : ''}
                <p><strong>Orario:</strong> ${new Date(date).toLocaleDateString('it-IT')} - ${hour}:00</p>
                
                ${renderActivityList(inProgressActivities, '📝 Attività In Corso')}
                ${renderActivityList(plannedActivities, '📋 Attività Pianificate')}
                ${renderActivityList(recentActivities, '✅ Attività Recenti')}
                
                ${classActivities.length === 0 ? '<p style="text-align: center; margin: 20px 0;">Nessuna attività disponibile per questa classe</p>' : ''}
                
                <div class="form-actions">
                    <button class="btn btn-secondary" onclick="app.closeActivitySelectionModal()">Chiudi</button>
                </div>
            </div>
        `;
        document.body.appendChild(modal);
        this.currentActivityModal = modal;
    }

    selectScheduleActivity(activityId) {
        // Update activity status to in-progress if not already
        const activity = this.activities.find(a => a.id === activityId);
        if (activity && activity.status !== 'in-progress') {
            this.updateActivityStatus(activityId, 'in-progress');
        }
        this.closeActivitySelectionModal();
        this.switchTab('activities');
        // Scroll to the activity
        setTimeout(() => {
            const activityElement = document.querySelector(`[onclick*="deleteActivity(${activityId})"]`);
            if (activityElement) {
                activityElement.closest('.activity-item').scrollIntoView({ behavior: 'smooth', block: 'center' });
            }
        }, 100);
    }

    closeActivitySelectionModal() {
        if (this.currentActivityModal) {
            this.currentActivityModal.remove();
            this.currentActivityModal = null;
        }
    }

    toggleScheduleView() {
        this.scheduleView = this.scheduleView === 'weekly' ? 'daily' : 'weekly';
        this.renderSchedule();
    }

    navigateSchedule(direction) {
        const currentDate = this.getCurrentScheduleDate();
        
        if (this.scheduleView === 'daily') {
            // Move by 1 weekday
            do {
                currentDate.setDate(currentDate.getDate() + direction);
            } while (currentDate.getDay() === 0 || currentDate.getDay() === 6);
        } else {
            // Move by 1 week
            currentDate.setDate(currentDate.getDate() + (direction * 7));
        }
        
        this.currentScheduleDate = this.getNextWeekday(currentDate).toISOString().split('T')[0];
        this.renderSchedule();
    }

    renderSchedule() {
        const scheduleContainer = document.getElementById('schedule-container');
        if (!scheduleContainer) return;

        const currentDate = this.getCurrentScheduleDate();
        const hours = [8, 9, 10, 11, 12, 13];
        
        if (this.scheduleView === 'daily') {
            this.renderDailySchedule(scheduleContainer, currentDate, hours);
        } else {
            this.renderWeeklySchedule(scheduleContainer, currentDate, hours);
        }
    }

    renderDailySchedule(container, date, hours) {
        const dayName = ['Domenica', 'Lunedì', 'Martedì', 'Mercoledì', 'Giovedì', 'Venerdì', 'Sabato'][date.getDay()];
        
        container.innerHTML = `
            <div class="schedule-header">
                <button class="btn btn-secondary" onclick="app.navigateSchedule(-1)">◀ Giorno Precedente</button>
                <h3>${dayName} ${date.toLocaleDateString('it-IT')}</h3>
                <button class="btn btn-secondary" onclick="app.navigateSchedule(1)">Giorno Successivo ▶</button>
            </div>
            <div class="schedule-view-toggle">
                <button class="btn btn-primary" onclick="app.toggleScheduleView()">📅 Vista Settimanale</button>
            </div>
            <table class="schedule-table">
                <thead>
                    <tr>
                        <th>Ora</th>
                        <th>Classe e Attività</th>
                    </tr>
                </thead>
                <tbody>
                    ${hours.map(hour => {
                        const key = this.getScheduleKey(date, hour);
                        const slot = this.schedule[key] || {};
                        const cls = slot.classId ? this.classes.find(c => c.id == slot.classId) : null;
                        const activityInfo = slot.activityType ? this.getActivityTypeIcon(slot.activityType) : null;
                        
                        return `
                            <tr>
                                <td class="schedule-hour">${hour}:00 - ${hour + 1}:00</td>
                                <td class="schedule-slot" onclick="app.showScheduleSlotEditor(new Date('${date.toISOString()}'), ${hour})" title="Clicca per modificare">
                                    ${cls ? `<div class="slot-class">${cls.name}</div>` : '<div class="slot-empty">Nessuna classe</div>'}
                                    ${activityInfo ? `<div class="slot-activity" style="background-color: ${activityInfo.color}; color: white; display: inline-block; padding: 2px 8px; border-radius: 3px; font-weight: bold;">${activityInfo.icon}</div>` : ''}
                                    ${cls ? `<button class="btn btn-sm btn-primary" onclick="event.stopPropagation(); app.launchScheduleActivity(new Date('${date.toISOString()}'), ${hour})" style="margin-left: 10px; font-size: 0.8em;">Avvia</button>` : ''}
                                </td>
                            </tr>
                        `;
                    }).join('')}
                </tbody>
            </table>
        `;
    }

    renderWeeklySchedule(container, startDate, hours) {
        // Get Monday of the week
        const monday = new Date(startDate);
        const day = monday.getDay();
        const diff = day === 0 ? -6 : 1 - day; // adjust when day is sunday
        monday.setDate(monday.getDate() + diff);

        const weekDays = [];
        for (let i = 0; i < 5; i++) {
            const date = new Date(monday);
            date.setDate(monday.getDate() + i);
            weekDays.push(date);
        }

        const dayNames = ['Lunedì', 'Martedì', 'Mercoledì', 'Giovedì', 'Venerdì'];

        container.innerHTML = `
            <div class="schedule-header">
                <button class="btn btn-secondary" onclick="app.navigateSchedule(-1)">◀ Settimana Precedente</button>
                <h3>Settimana dal ${weekDays[0].toLocaleDateString('it-IT')} al ${weekDays[4].toLocaleDateString('it-IT')}</h3>
                <button class="btn btn-secondary" onclick="app.navigateSchedule(1)">Settimana Successiva ▶</button>
            </div>
            <div class="schedule-view-toggle">
                <button class="btn btn-primary" onclick="app.toggleScheduleView()">📆 Vista Giornaliera</button>
            </div>
            <table class="schedule-table">
                <thead>
                    <tr>
                        <th>Ora</th>
                        ${dayNames.map((name, i) => `<th>${name}<br><small>${weekDays[i].getDate()}/${weekDays[i].getMonth() + 1}</small></th>`).join('')}
                    </tr>
                </thead>
                <tbody>
                    ${hours.map(hour => `
                        <tr>
                            <td class="schedule-hour">${hour}:00</td>
                            ${weekDays.map(date => {
                                const key = this.getScheduleKey(date, hour);
                                const slot = this.schedule[key] || {};
                                const cls = slot.classId ? this.classes.find(c => c.id == slot.classId) : null;
                                const activityInfo = slot.activityType ? this.getActivityTypeIcon(slot.activityType) : null;
                                
                                return `
                                    <td class="schedule-slot" onclick="app.showScheduleSlotEditor(new Date('${date.toISOString()}'), ${hour})" title="Clicca per modificare">
                                        ${cls ? `<div class="slot-class">${cls.name}</div>` : '<div class="slot-empty">-</div>'}
                                        ${activityInfo ? `<div class="slot-activity" style="background-color: ${activityInfo.color}; color: white; display: inline-block; padding: 2px 8px; border-radius: 3px; font-weight: bold; margin-top: 3px;">${activityInfo.icon}</div>` : ''}
                                        ${cls ? `<button class="btn btn-sm btn-primary" onclick="event.stopPropagation(); app.launchScheduleActivity(new Date('${date.toISOString()}'), ${hour})" style="margin-top: 5px; font-size: 0.7em; padding: 2px 6px;">Avvia</button>` : ''}
                                    </td>
                                `;
                            }).join('')}
                        </tr>
                    `).join('')}
                </tbody>
            </table>
        `;
    }

    // Class Management methods
    showAddClassForm() {
        document.getElementById('add-class-form').style.display = 'block';
        document.getElementById('class-form-title').textContent = 'Nuova Classe';
        document.getElementById('class-edit-id').value = '';
    }

    hideAddClassForm() {
        document.getElementById('add-class-form').style.display = 'none';
        document.getElementById('class-form').reset();
        document.getElementById('class-edit-id').value = '';
    }

    saveClass() {
        const editId = document.getElementById('class-edit-id').value;
        const className = document.getElementById('class-name').value.trim();
        const year = document.getElementById('class-year').value;
        const section = document.getElementById('class-section').value.trim();
        const studentsCount = document.getElementById('class-students-count').value;

        if (!className) {
            alert('Il nome della classe è obbligatorio');
            return;
        }

        if (editId) {
            // Edit existing class
            const classIndex = this.classes.findIndex(c => c.id === parseInt(editId));
            if (classIndex !== -1) {
                this.classes[classIndex] = {
                    ...this.classes[classIndex],
                    name: className,
                    year: year,
                    section: section,
                    studentsCount: studentsCount ? parseInt(studentsCount) : 0,
                    updatedAt: new Date().toISOString()
                };
            }
        } else {
            // Add new class
            const newClass = {
                id: Date.now(),
                name: className,
                year: year,
                section: section,
                studentsCount: studentsCount ? parseInt(studentsCount) : 0,
                createdAt: new Date().toISOString()
            };
            this.classes.push(newClass);
        }

        this.saveData();
        this.renderClasses();
        this.updateClassSelectors();
        this.hideAddClassForm();
    }

    editClass(id) {
        const classToEdit = this.classes.find(c => c.id === id);
        if (!classToEdit) return;

        document.getElementById('add-class-form').style.display = 'block';
        document.getElementById('class-form-title').textContent = 'Modifica Classe';
        document.getElementById('class-edit-id').value = classToEdit.id;
        document.getElementById('class-name').value = classToEdit.name;
        document.getElementById('class-year').value = classToEdit.year || '';
        document.getElementById('class-section').value = classToEdit.section || '';
        document.getElementById('class-students-count').value = classToEdit.studentsCount || '';

        // Scroll to form
        document.getElementById('add-class-form').scrollIntoView({ behavior: 'smooth' });
    }

    deleteClass(id) {
        const classToDelete = this.classes.find(c => c.id === id);
        if (!classToDelete) return;

        if (confirm(`Sei sicuro di voler eliminare la classe ${classToDelete.name}?`)) {
            this.classes = this.classes.filter(c => c.id !== id);
            
            // If this was the active class, clear it
            if (this.activeClass === classToDelete.name) {
                this.activeClass = '';
                localStorage.removeItem('active-class');
            }

            this.saveData();
            this.renderClasses();
            this.updateClassSelectors();
            this.renderDashboard();
        }
    }

    renderClasses() {
        const classesList = document.getElementById('classes-list');
        
        if (!classesList) return;

        if (this.classes.length === 0) {
            classesList.innerHTML = `
                <div class="empty-state">
                    <h3>Nessuna classe configurata</h3>
                    <p>Inizia aggiungendo le tue classi per organizzare al meglio la didattica</p>
                </div>
            `;
            return;
        }

        classesList.innerHTML = this.classes
            .sort((a, b) => a.name.localeCompare(b.name))
            .map(cls => `
                <div class="class-item">
                    <h4>${cls.name}</h4>
                    ${cls.year ? `<p><strong>Anno:</strong> ${cls.year}°</p>` : ''}
                    ${cls.section ? `<p><strong>Sezione:</strong> ${cls.section}</p>` : ''}
                    <p><strong>Studenti:</strong> ${cls.studentsCount || 0}</p>
                    <div class="item-actions">
                        <button class="btn btn-secondary" onclick="app.editClass(${cls.id})">Modifica</button>
                        <button class="btn btn-danger" onclick="app.deleteClass(${cls.id})">Elimina</button>
                    </div>
                </div>
            `).join('');
    }

    updateClassSelectors() {
        const selector = document.getElementById('active-class-selector');
        if (!selector) return;

        const currentValue = selector.value;
        
        // Clear and rebuild options
        selector.innerHTML = '<option value="">Seleziona una classe</option>';
        
        this.classes
            .sort((a, b) => a.name.localeCompare(b.name))
            .forEach(cls => {
                const option = document.createElement('option');
                option.value = cls.name;
                option.textContent = cls.name;
                selector.appendChild(option);
            });

        // Restore selection if it still exists
        if (currentValue && this.classes.some(c => c.name === currentValue)) {
            selector.value = currentValue;
        } else if (this.activeClass && this.classes.some(c => c.name === this.activeClass)) {
            selector.value = this.activeClass;
        }
    }

    // Evaluation Management methods
    showAddCriterionForm() {
        document.getElementById('add-criterion-form').style.display = 'block';
    }

    hideAddCriterionForm() {
        document.getElementById('add-criterion-form').style.display = 'none';
        document.getElementById('criterion-form').reset();
    }

    addCriterion() {
        const name = document.getElementById('criterion-name').value;
        const description = document.getElementById('criterion-description').value;
        const subject = document.getElementById('criterion-subject').value;
        const type = document.getElementById('criterion-type').value;

        if (!name) {
            alert('Inserisci un nome per il criterio');
            return;
        }

        const criterion = {
            id: Date.now(),
            name,
            description,
            subject,
            type,
            createdAt: new Date().toISOString()
        };

        this.evaluationCriteria.push(criterion);
        this.saveData();
        this.renderEvaluations();
        this.hideAddCriterionForm();
    }

    deleteCriterion(id) {
        if (confirm('Sei sicuro di voler eliminare questo criterio?')) {
            this.evaluationCriteria = this.evaluationCriteria.filter(c => c.id !== id);
            this.saveData();
            this.renderEvaluations();
        }
    }

    showAddGridForm() {
        document.getElementById('add-grid-form').style.display = 'block';
    }

    hideAddGridForm() {
        document.getElementById('add-grid-form').style.display = 'none';
        document.getElementById('grid-form').reset();
    }

    addGrid() {
        const name = document.getElementById('grid-name').value;
        const description = document.getElementById('grid-description').value;
        const subject = document.getElementById('grid-subject').value;

        if (!name) {
            alert('Inserisci un nome per la griglia');
            return;
        }

        const grid = {
            id: Date.now(),
            name,
            description,
            subject,
            levels: [
                { name: 'Eccellente', score: 10, description: 'Prestazione eccellente' },
                { name: 'Buono', score: 8, description: 'Prestazione buona' },
                { name: 'Sufficiente', score: 6, description: 'Prestazione sufficiente' },
                { name: 'Insufficiente', score: 4, description: 'Prestazione insufficiente' }
            ],
            createdAt: new Date().toISOString()
        };

        this.evaluationGrids.push(grid);
        this.saveData();
        this.renderEvaluations();
        this.hideAddGridForm();
    }

    deleteGrid(id) {
        if (confirm('Sei sicuro di voler eliminare questa griglia?')) {
            this.evaluationGrids = this.evaluationGrids.filter(g => g.id !== id);
            this.saveData();
            this.renderEvaluations();
        }
    }

    showAddEvaluationForm() {
        document.getElementById('add-evaluation-form').style.display = 'block';
        this.updateEvaluationFormSelectors();
        // Set today's date as default
        const today = new Date().toISOString().split('T')[0];
        document.getElementById('evaluation-date').value = today;
    }

    hideAddEvaluationForm() {
        document.getElementById('add-evaluation-form').style.display = 'none';
        document.getElementById('evaluation-form').reset();
    }

    updateEvaluationFormSelectors() {
        // Update student selector
        const studentSelect = document.getElementById('evaluation-student');
        if (studentSelect) {
            studentSelect.innerHTML = '<option value="">Seleziona studente</option>';
            this.students.forEach(student => {
                const option = document.createElement('option');
                option.value = student.id;
                option.textContent = student.name;
                studentSelect.appendChild(option);
            });
        }

        // Update class selector
        const classSelect = document.getElementById('evaluation-class');
        if (classSelect) {
            classSelect.innerHTML = '<option value="">Seleziona classe</option>';
            this.classes.forEach(cls => {
                const option = document.createElement('option');
                option.value = cls.id;
                option.textContent = cls.name;
                classSelect.appendChild(option);
            });
        }

        // Update criterion selector
        const criterionSelect = document.getElementById('evaluation-criterion');
        if (criterionSelect) {
            criterionSelect.innerHTML = '<option value="">Seleziona criterio</option>';
            this.evaluationCriteria.forEach(criterion => {
                const option = document.createElement('option');
                option.value = criterion.id;
                option.textContent = criterion.name;
                criterionSelect.appendChild(option);
            });
        }

        // Update grid selector
        const gridSelect = document.getElementById('evaluation-grid');
        if (gridSelect) {
            gridSelect.innerHTML = '<option value="">Seleziona griglia</option>';
            this.evaluationGrids.forEach(grid => {
                const option = document.createElement('option');
                option.value = grid.id;
                option.textContent = grid.name;
                gridSelect.appendChild(option);
            });
        }

        // Update subject selector
        const subjectSelect = document.getElementById('evaluation-subject');
        if (subjectSelect) {
            subjectSelect.innerHTML = '<option value="">Seleziona disciplina</option>';
            this.subjects.forEach(subject => {
                const option = document.createElement('option');
                option.value = subject;
                option.textContent = subject;
                subjectSelect.appendChild(option);
            });
        }
    }

    addEvaluation() {
        const studentId = document.getElementById('evaluation-student').value;
        const classId = document.getElementById('evaluation-class').value;
        const criterionId = document.getElementById('evaluation-criterion').value;
        const gridId = document.getElementById('evaluation-grid').value;
        const subjectId = document.getElementById('evaluation-subject').value;
        const score = document.getElementById('evaluation-score').value;
        const notes = document.getElementById('evaluation-notes').value;
        const date = document.getElementById('evaluation-date').value;

        if (!studentId && !classId) {
            alert('Seleziona uno studente o una classe');
            return;
        }

        if (!criterionId && !gridId) {
            alert('Seleziona un criterio o una griglia di valutazione');
            return;
        }

        const evaluation = {
            id: Date.now(),
            studentId: studentId || null,
            classId: classId || null,
            criterionId: criterionId || null,
            gridId: gridId || null,
            subjectId: subjectId || null,
            score: score || null,
            notes,
            date: date || new Date().toISOString().split('T')[0],
            createdAt: new Date().toISOString()
        };

        this.evaluations.push(evaluation);
        this.saveData();
        this.renderEvaluations();
        this.renderDashboard();
        this.hideAddEvaluationForm();
    }

    deleteEvaluation(id) {
        if (confirm('Sei sicuro di voler eliminare questa valutazione?')) {
            this.evaluations = this.evaluations.filter(e => e.id !== id);
            this.saveData();
            this.renderEvaluations();
            this.renderDashboard();
        }
    }

    renderEvaluations() {
        // Render criteria list
        const criteriaList = document.getElementById('criteria-list');
        if (criteriaList) {
            if (this.evaluationCriteria.length === 0) {
                criteriaList.innerHTML = '<p class="empty-state">Nessun criterio di valutazione. Creane uno!</p>';
            } else {
                criteriaList.innerHTML = this.evaluationCriteria.map(criterion => `
                    <div class="card evaluation-item">
                        <h4>${criterion.name}</h4>
                        <p><strong>Tipo:</strong> ${criterion.type || 'Non specificato'}</p>
                        <p><strong>Disciplina:</strong> ${criterion.subject || 'Non specificata'}</p>
                        <p>${criterion.description || ''}</p>
                        <div class="evaluation-actions">
                            <button class="btn btn-danger" onclick="app.deleteCriterion(${criterion.id})">Elimina</button>
                        </div>
                    </div>
                `).join('');
            }
        }

        // Render grids list
        const gridsList = document.getElementById('grids-list');
        if (gridsList) {
            if (this.evaluationGrids.length === 0) {
                gridsList.innerHTML = '<p class="empty-state">Nessuna griglia di valutazione. Creane una!</p>';
            } else {
                gridsList.innerHTML = this.evaluationGrids.map(grid => `
                    <div class="card evaluation-item">
                        <h4>${grid.name}</h4>
                        <p><strong>Disciplina:</strong> ${grid.subject || 'Non specificata'}</p>
                        <p>${grid.description || ''}</p>
                        <div class="grid-levels">
                            <strong>Livelli:</strong>
                            ${grid.levels.map(level => `
                                <div class="level-item">
                                    <span class="level-name">${level.name}</span>
                                    <span class="level-score">${level.score}/10</span>
                                </div>
                            `).join('')}
                        </div>
                        <div class="evaluation-actions">
                            <button class="btn btn-danger" onclick="app.deleteGrid(${grid.id})">Elimina</button>
                        </div>
                    </div>
                `).join('');
            }
        }

        // Render evaluations list
        const evaluationsList = document.getElementById('evaluations-list');
        if (evaluationsList) {
            if (this.evaluations.length === 0) {
                evaluationsList.innerHTML = '<p class="empty-state">Nessuna valutazione registrata.</p>';
            } else {
                evaluationsList.innerHTML = this.evaluations.map(evaluation => {
                    const student = this.students.find(s => s.id == evaluation.studentId);
                    const cls = this.classes.find(c => c.id == evaluation.classId);
                    const criterion = this.evaluationCriteria.find(c => c.id == evaluation.criterionId);
                    const grid = this.evaluationGrids.find(g => g.id == evaluation.gridId);

                    return `
                        <div class="card evaluation-item">
                            <div class="evaluation-header">
                                <h4>${student ? student.name : (cls ? 'Classe: ' + cls.name : 'N/D')}</h4>
                                <span class="evaluation-date">${evaluation.date}</span>
                            </div>
                            <p><strong>Criterio/Griglia:</strong> ${criterion ? criterion.name : (grid ? grid.name : 'N/D')}</p>
                            ${evaluation.subjectId ? `<p><strong>Disciplina:</strong> ${evaluation.subjectId}</p>` : ''}
                            ${evaluation.score ? `<p><strong>Voto:</strong> ${evaluation.score}/10</p>` : ''}
                            ${evaluation.notes ? `<p><strong>Note:</strong> ${evaluation.notes}</p>` : ''}
                            <div class="evaluation-actions">
                                <button class="btn btn-danger" onclick="app.deleteEvaluation(${evaluation.id})">Elimina</button>
                            </div>
                        </div>
                    `;
                }).join('');
            }
        }

        // Initialize results filters
        this.initializeResultsFilters();
        // Render results view
        this.renderResults();
    }


    initializeResultsFilters() {
        // Populate filter selectors
        const filterClass = document.getElementById('filter-class');
        if (filterClass) {
            filterClass.innerHTML = '<option value="">Tutte le classi</option>';
            this.classes.forEach(cls => {
                const option = document.createElement('option');
                option.value = cls.id;
                option.textContent = cls.name;
                filterClass.appendChild(option);
            });
        }

        const filterSubject = document.getElementById('filter-subject');
        if (filterSubject) {
            filterSubject.innerHTML = '<option value="">Tutte le discipline</option>';
            
            // Get unique subjects from evaluations and this.subjects
            const allSubjects = new Set();
            this.subjects.forEach(s => allSubjects.add(s));
            this.evaluations.forEach(e => {
                if (e.subjectId) allSubjects.add(e.subjectId);
            });
            
            Array.from(allSubjects).sort().forEach(subject => {
                const option = document.createElement('option');
                option.value = subject;
                option.textContent = subject;
                filterSubject.appendChild(option);
            });
        }

        const filterStudent = document.getElementById('filter-student');
        if (filterStudent) {
            filterStudent.innerHTML = '<option value="">Tutti gli studenti</option>';
            this.students.forEach(student => {
                const option = document.createElement('option');
                option.value = student.id;
                option.textContent = student.name;
                filterStudent.appendChild(option);
            });
        }
    }

    filterResults() {
        this.renderResults();
    }

    toggleResultsView() {
        const viewMode = localStorage.getItem('results-view-mode') || 'by-student';
        const newMode = viewMode === 'by-student' ? 'by-class' : 'by-student';
        localStorage.setItem('results-view-mode', newMode);
        this.renderResults();
    }

    renderResults() {
        const resultsDisplay = document.getElementById('results-display');
        if (!resultsDisplay) return;

        const filterClassId = document.getElementById('filter-class')?.value || '';
        const filterSubject = document.getElementById('filter-subject')?.value || '';
        const filterStudentId = document.getElementById('filter-student')?.value || '';

        // Filter evaluations
        let filteredEvaluations = this.evaluations.filter(evaluation => {
            if (filterClassId) {
                let matchesClass = false;
                
                // Check if evaluation is for the class directly
                if (evaluation.classId == filterClassId) {
                    matchesClass = true;
                }
                // Or if evaluation is for a student in the class
                else if (evaluation.studentId) {
                    const student = this.students.find(s => s.id == evaluation.studentId);
                    const cls = this.classes.find(c => c.id == filterClassId);
                    if (student && cls && student.class === cls.name) {
                        matchesClass = true;
                    }
                }
                
                if (!matchesClass) return false;
            }
            if (filterSubject && evaluation.subjectId != filterSubject) return false;
            if (filterStudentId && evaluation.studentId != filterStudentId) return false;
            return true;
        });

        const viewMode = localStorage.getItem('results-view-mode') || 'by-student';

        if (filteredEvaluations.length === 0) {
            resultsDisplay.innerHTML = '<p class="empty-state">Nessuna valutazione corrisponde ai filtri selezionati.</p>';
            return;
        }

        if (viewMode === 'by-student') {
            this.renderResultsByStudent(resultsDisplay, filteredEvaluations);
        } else {
            this.renderResultsByClass(resultsDisplay, filteredEvaluations);
        }
    }

    renderResultsByStudent(container, evaluations) {
        const studentGroups = {};
        
        evaluations.forEach(evaluation => {
            if (evaluation.studentId) {
                if (!studentGroups[evaluation.studentId]) {
                    studentGroups[evaluation.studentId] = [];
                }
                studentGroups[evaluation.studentId].push(evaluation);
            }
        });

        let html = '<h4>📊 Risultati per Studente</h4>';
        
        Object.keys(studentGroups).forEach(studentId => {
            const student = this.students.find(s => s.id == studentId);
            const studentEvaluations = studentGroups[studentId];
            const avgScore = this.calculateAverageScore(studentEvaluations);
            
            html += `
                <div class="card student-results">
                    <div class="student-results-header">
                        <h5>${student ? student.name : 'Studente sconosciuto'}</h5>
                        ${avgScore !== null ? `<span class="avg-score">Media: ${avgScore.toFixed(2)}/10</span>` : ''}
                    </div>
                    <div class="student-evaluations">
                        ${studentEvaluations.map(evaluation => {
                            const criterion = this.evaluationCriteria.find(c => c.id == evaluation.criterionId);
                            const grid = this.evaluationGrids.find(g => g.id == evaluation.gridId);
                            return `
                                <div class="evaluation-row">
                                    <span class="eval-date">${evaluation.date}</span>
                                    <span class="eval-criterion">${criterion ? criterion.name : (grid ? grid.name : 'N/D')}</span>
                                    ${evaluation.subjectId ? `<span class="eval-subject">${evaluation.subjectId}</span>` : ''}
                                    ${evaluation.score ? `<span class="eval-score">${evaluation.score}/10</span>` : '<span class="eval-score">-</span>'}
                                </div>
                            `;
                        }).join('')}
                    </div>
                </div>
            `;
        });

        container.innerHTML = html;
    }

    renderResultsByClass(container, evaluations) {
        const classGroups = {};
        
        evaluations.forEach(evaluation => {
            let className = null;
            
            // Get class from evaluation or from student
            if (evaluation.classId) {
                const cls = this.classes.find(c => c.id == evaluation.classId);
                className = cls ? cls.name : null;
            } else if (evaluation.studentId) {
                const student = this.students.find(s => s.id == evaluation.studentId);
                className = student ? student.class : null;
            }
            
            if (className) {
                if (!classGroups[className]) {
                    classGroups[className] = [];
                }
                classGroups[className].push(evaluation);
            }
        });

        let html = '<h4>📊 Risultati Aggregati per Classe</h4>';
        
        Object.keys(classGroups).forEach(className => {
            const classEvaluations = classGroups[className];
            const avgScore = this.calculateAverageScore(classEvaluations);
            const subjectStats = this.calculateSubjectStats(classEvaluations);
            
            html += `
                <div class="card class-results">
                    <div class="class-results-header">
                        <h5>${className}</h5>
                        ${avgScore !== null ? `<span class="avg-score">Media Generale: ${avgScore.toFixed(2)}/10</span>` : ''}
                    </div>
                    <div class="class-stats">
                        <p><strong>Totale Valutazioni:</strong> ${classEvaluations.length}</p>
                        ${subjectStats ? `
                            <div class="subject-stats">
                                <strong>Medie per Disciplina:</strong>
                                ${Object.keys(subjectStats).map(subject => `
                                    <div class="subject-stat-row">
                                        <span>${subject}</span>
                                        <span>${subjectStats[subject].avg.toFixed(2)}/10 (${subjectStats[subject].count} valutazioni)</span>
                                    </div>
                                `).join('')}
                            </div>
                        ` : ''}
                    </div>
                </div>
            `;
        });

        container.innerHTML = html;
    }

    calculateAverageScore(evaluations) {
        const scored = evaluations.filter(e => e.score !== null && e.score !== '');
        if (scored.length === 0) return null;
        const sum = scored.reduce((acc, e) => acc + parseFloat(e.score), 0);
        return sum / scored.length;
    }

    calculateSubjectStats(evaluations) {
        const stats = {};
        
        evaluations.forEach(evaluation => {
            if (evaluation.subjectId && evaluation.score) {
                if (!stats[evaluation.subjectId]) {
                    stats[evaluation.subjectId] = { sum: 0, count: 0 };
                }
                stats[evaluation.subjectId].sum += parseFloat(evaluation.score);
                stats[evaluation.subjectId].count++;
            }
        });

        Object.keys(stats).forEach(subject => {
            stats[subject].avg = stats[subject].sum / stats[subject].count;
        });

        return Object.keys(stats).length > 0 ? stats : null;
    }

    async generateCriteriaWithAI() {
        const subject = prompt('Per quale disciplina vuoi generare i criteri di valutazione?');
        if (!subject) return;

        const topic = prompt('Quale argomento o competenza vuoi valutare?');
        if (!topic) return;

        const apiKey = localStorage.getItem('openrouter-api-key');
        if (!apiKey) {
            alert('Configura la tua API Key di OpenRouter nelle impostazioni prima di usare questa funzione');
            return;
        }

        const loadingMsg = document.getElementById('chat-messages');
        if (loadingMsg) {
            const tempDiv = document.createElement('div');
            tempDiv.className = 'message assistant-message';
            tempDiv.textContent = '🤖 Generazione criteri di valutazione in corso...';
            loadingMsg.appendChild(tempDiv);
            loadingMsg.scrollTop = loadingMsg.scrollHeight;
        }

        try {
            const modelId = localStorage.getItem('openrouter-model-id') || 'alibaba/tongyi-deepresearch-30b-a3b';
            const response = await this.callOpenRouterAPI(
                `Genera 4-6 criteri di valutazione dettagliati per la disciplina "${subject}" sull'argomento "${topic}". 
                Per ogni criterio fornisci:
                - Nome del criterio
                - Descrizione dettagliata
                - Tipo (es. conoscenza, competenza, abilità)
                
                Rispondi in formato JSON array con questa struttura:
                [{"name": "...", "description": "...", "type": "..."}]`,
                apiKey,
                modelId
            );

            if (response && response.content) {
                try {
                    const jsonMatch = response.content.match(/\[[\s\S]*\]/);
                    if (jsonMatch) {
                        const criteria = JSON.parse(jsonMatch[0]);
                        
                        criteria.forEach(c => {
                            this.evaluationCriteria.push({
                                id: Date.now() + Math.random(),
                                name: c.name,
                                description: c.description,
                                subject: subject,
                                type: c.type,
                                createdAt: new Date().toISOString()
                            });
                        });

                        this.saveData();
                        this.renderEvaluations();
                        alert(`${criteria.length} criteri di valutazione generati con successo!`);
                    }
                } catch (e) {
                    console.error('Error parsing AI response:', e);
                    alert('Errore nella generazione dei criteri. Riprova.');
                }
            }
        } catch (error) {
            console.error('Error generating criteria:', error);
            alert('Errore nella generazione dei criteri');
        }
    }

    // AI Assistant methods
    handleFileSelect(event) {
        const file = event.target.files[0];
        if (file) {
            this.selectedFile = file;
            const displayElement = document.getElementById('selected-file-display');
            displayElement.innerHTML = `
                <div class="file-info">
                    <span class="file-name">📄 ${file.name} (${this.formatFileSize(file.size)})</span>
                    <button class="remove-file-btn" onclick="app.clearSelectedFile()">Rimuovi</button>
                </div>
            `;
            displayElement.classList.add('active');
        }
    }

    clearSelectedFile() {
        this.selectedFile = null;
        const fileInput = document.getElementById('ai-file-input');
        if (fileInput) {
            fileInput.value = '';
        }
        const displayElement = document.getElementById('selected-file-display');
        if (displayElement) {
            displayElement.innerHTML = '';
            displayElement.classList.remove('active');
        }
    }

    formatFileSize(bytes) {
        if (bytes < 1024) return bytes + ' B';
        if (bytes < 1024 * 1024) return (bytes / 1024).toFixed(1) + ' KB';
        return (bytes / (1024 * 1024)).toFixed(1) + ' MB';
    }

    async sendAIMessage() {
        const input = document.getElementById('ai-input');
        const message = input.value.trim();
        
        if (!message && !this.selectedFile) return;

        const apiKey = localStorage.getItem('openrouter-api-key');
        
        if (!apiKey) {
            alert('Configura la tua API key di OpenRouter nelle impostazioni prima di usare l\'IA');
            this.switchTab('settings');
            return;
        }

        // Build user message with context
        let userMessage = message;
        if (this.activeClass) {
            userMessage = `[Classe: ${this.activeClass}] ${message}`;
        }

        this.addChatMessage('user', message);
        
        // Handle file upload
        if (this.selectedFile) {
            const fileInfo = `📎 File allegato: ${this.selectedFile.name}`;
            this.addChatMessage('system', fileInfo);
            
            // Check if file is supported (basic check - most models don't support file uploads via this API)
            this.addChatMessage('system', 'Nota: Il file è stato selezionato, ma la maggior parte dei modelli OpenRouter non supporta l\'upload diretto di file. Il file verrà ignorato in questa richiesta.');
            
            // Clear the selected file after attempting to send
            this.clearSelectedFile();
        }
        
        input.value = '';

        try {
            const response = await this.callOpenRouterAPI(userMessage, apiKey);
            
            if (response && response.content) {
                this.addChatMessage('ai', response.content);
            }
        } catch (error) {
            console.error('Error calling AI:', error);
            this.addChatMessage('system', `Errore: ${error.message}`);
        }
    }

    quickAIPrompt(prompt) {
        document.getElementById('ai-input').value = prompt;
        this.switchTab('ai-assistant');
    }

    addChatMessage(type, content) {
        const messagesContainer = document.getElementById('chat-messages');
        
        const messageDiv = document.createElement('div');
        messageDiv.className = `message ${type}`;
        messageDiv.textContent = content;
        
        messagesContainer.appendChild(messageDiv);
        messagesContainer.scrollTop = messagesContainer.scrollHeight;

        this.chatMessages.push({ type, content, timestamp: new Date().toISOString() });
    }

    async callOpenRouterAPI(prompt, apiKey) {
        const modelId = localStorage.getItem('openrouter-model-id') || 'alibaba/tongyi-deepresearch-30b-a3b';
        
        // Build system message with context
        let systemMessage = 'Sei un assistente IA specializzato nell\'aiutare gli insegnanti con la pianificazione didattica, la creazione di materiali educativi e la gestione della classe. Rispondi sempre in italiano in modo chiaro e professionale.';
        
        if (this.activeClass) {
            systemMessage += ` L'insegnante sta lavorando con la classe ${this.activeClass}.`;
        }
        
        const schoolYear = localStorage.getItem('school-year');
        if (schoolYear) {
            systemMessage += ` Anno scolastico: ${schoolYear}.`;
        }
        
        const response = await fetch('https://openrouter.ai/api/v1/chat/completions', {
            method: 'POST',
            headers: {
                'Content-Type': 'application/json',
                'Authorization': `Bearer ${apiKey}`
            },
            body: JSON.stringify({
                model: modelId,
                messages: [
                    {
                        role: 'system',
                        content: systemMessage
                    },
                    {
                        role: 'user',
                        content: prompt
                    }
                ],
                temperature: 0.7,
                max_tokens: 2000
            })
        });

        if (!response.ok) {
            throw new Error(`API Error: ${response.status} ${response.statusText}`);
        }

        const data = await response.json();
        
        if (data.choices && data.choices.length > 0) {
            return {
                content: data.choices[0].message.content
            };
        }

        throw new Error('No response from AI');
    }

    // Settings methods
    saveSettings() {
        const apiKey = document.getElementById('openrouter-api-key').value;
        const modelId = document.getElementById('openrouter-model-id').value;
        const firstName = document.getElementById('teacher-first-name').value;
        const lastName = document.getElementById('teacher-last-name').value;
        const email = document.getElementById('teacher-email').value;
        const schoolLevel = document.getElementById('school-level').value;
        const schoolName = document.getElementById('school-name').value;
        const schoolYear = document.getElementById('school-year').value;
        const yearStart = document.getElementById('school-year-start').value;
        const yearEnd = document.getElementById('school-year-end').value;

        if (apiKey) {
            localStorage.setItem('openrouter-api-key', apiKey);
        }
        if (modelId) {
            localStorage.setItem('openrouter-model-id', modelId);
        }
        if (firstName) {
            localStorage.setItem('teacher-first-name', firstName);
        }
        if (lastName) {
            localStorage.setItem('teacher-last-name', lastName);
        }
        if (email) {
            localStorage.setItem('teacher-email', email);
        }
        if (schoolLevel) {
            localStorage.setItem('school-level', schoolLevel);
        }
        if (schoolName) {
            localStorage.setItem('school-name', schoolName);
        }
        if (schoolYear) {
            localStorage.setItem('school-year', schoolYear);
        }
        if (yearStart) {
            localStorage.setItem('school-year-start', yearStart);
        }
        if (yearEnd) {
            localStorage.setItem('school-year-end', yearEnd);
        }

        // Save subjects
        localStorage.setItem('teacher-subjects', JSON.stringify(this.subjects));

        this.renderDashboard();
        alert('Impostazioni salvate con successo!');
    }

    loadSettings() {
        const apiKey = localStorage.getItem('openrouter-api-key');
        const modelId = localStorage.getItem('openrouter-model-id');
        const firstName = localStorage.getItem('teacher-first-name');
        const lastName = localStorage.getItem('teacher-last-name');
        const email = localStorage.getItem('teacher-email');
        const schoolLevel = localStorage.getItem('school-level');
        const schoolName = localStorage.getItem('school-name');
        const schoolYear = localStorage.getItem('school-year');
        const yearStart = localStorage.getItem('school-year-start');
        const yearEnd = localStorage.getItem('school-year-end');
        const subjectsData = localStorage.getItem('teacher-subjects');

        if (apiKey) {
            document.getElementById('openrouter-api-key').value = apiKey;
        }
        if (modelId) {
            document.getElementById('openrouter-model-id').value = modelId;
        }
        if (firstName) {
            const firstNameInput = document.getElementById('teacher-first-name');
            if (firstNameInput) firstNameInput.value = firstName;
        }
        if (lastName) {
            const lastNameInput = document.getElementById('teacher-last-name');
            if (lastNameInput) lastNameInput.value = lastName;
        }
        if (email) {
            const emailInput = document.getElementById('teacher-email');
            if (emailInput) emailInput.value = email;
        }
        if (schoolLevel) {
            const schoolLevelInput = document.getElementById('school-level');
            if (schoolLevelInput) schoolLevelInput.value = schoolLevel;
        }
        if (schoolName) {
            document.getElementById('school-name').value = schoolName;
        }
        if (schoolYear) {
            document.getElementById('school-year').value = schoolYear;
        }
        if (yearStart) {
            const yearStartInput = document.getElementById('school-year-start');
            if (yearStartInput) yearStartInput.value = yearStart;
        }
        if (yearEnd) {
            const yearEndInput = document.getElementById('school-year-end');
            if (yearEndInput) yearEndInput.value = yearEnd;
        }

        // Load subjects
        if (subjectsData) {
            try {
                this.subjects = JSON.parse(subjectsData);
                this.renderAllSubjects();
            } catch (e) {
                console.error('Error loading subjects:', e);
                this.subjects = [];
            }
        }

        // Initialize API key status icon
        const statusIcon = document.getElementById('api-key-status');
        if (statusIcon) {
            statusIcon.textContent = '⚪';
            statusIcon.className = 'api-key-status';
            statusIcon.title = 'Non verificata';
        }
    }

    async verifyAPIKey() {
        const apiKeyInput = document.getElementById('openrouter-api-key');
        const statusIcon = document.getElementById('api-key-status');
        const apiKey = apiKeyInput.value.trim();

        if (!apiKey) {
            alert('Inserisci una API key prima di verificarla');
            return;
        }

        const modelId = document.getElementById('openrouter-model-id').value.trim() || 'alibaba/tongyi-deepresearch-30b-a3b';

        // Update status to show verification in progress
        statusIcon.textContent = '⏳';
        statusIcon.className = 'api-key-status';
        statusIcon.title = 'Verifica in corso...';

        try {
            // Make a minimal test call to OpenRouter API
            const response = await fetch('https://openrouter.ai/api/v1/chat/completions', {
                method: 'POST',
                headers: {
                    'Content-Type': 'application/json',
                    'Authorization': `Bearer ${apiKey}`
                },
                body: JSON.stringify({
                    model: modelId,
                    messages: [
                        {
                            role: 'user',
                            content: 'test'
                        }
                    ],
                    max_tokens: 5
                })
            });

            if (response.ok) {
                // API key is valid
                statusIcon.textContent = '✅';
                statusIcon.className = 'api-key-status verified';
                statusIcon.title = 'API Key valida';
                alert(`✅ API Key verificata con successo!\n\nLa chiave API è valida e funzionante.\nModello verificato: ${modelId}`);
            } else {
                // API key is invalid
                const errorData = await response.json().catch(() => ({}));
                statusIcon.textContent = '❌';
                statusIcon.className = 'api-key-status invalid';
                statusIcon.title = 'API Key non valida';
                alert(`❌ Verifica fallita!\n\nLa chiave API non è valida.\nErrore: ${response.status} ${response.statusText}\n\n${errorData.error?.message || 'Verifica che la chiave sia corretta.'}`);
            }
        } catch (error) {
            // Network or other error
            statusIcon.textContent = '❌';
            statusIcon.className = 'api-key-status invalid';
            statusIcon.title = 'Errore di verifica';
            alert(`❌ Errore durante la verifica!\n\n${error.message}\n\nVerifica la tua connessione internet e riprova.`);
        }
    }

    // Data persistence methods
    saveData() {
        localStorage.setItem('docente-plus-lessons', JSON.stringify(this.lessons));
        localStorage.setItem('docente-plus-students', JSON.stringify(this.students));
        localStorage.setItem('docente-plus-classes', JSON.stringify(this.classes));
        localStorage.setItem('docente-plus-evaluation-criteria', JSON.stringify(this.evaluationCriteria));
        localStorage.setItem('docente-plus-evaluation-grids', JSON.stringify(this.evaluationGrids));
        localStorage.setItem('docente-plus-evaluations', JSON.stringify(this.evaluations));
        localStorage.setItem('docente-plus-notifications', JSON.stringify(this.notifications));
        localStorage.setItem('docente-plus-reminders', JSON.stringify(this.reminders));
        localStorage.setItem('docente-plus-notification-settings', JSON.stringify(this.notificationSettings));
        localStorage.setItem('docente-plus-activities', JSON.stringify(this.activities));
        localStorage.setItem('docente-plus-schedule', JSON.stringify(this.schedule));
    }

    loadData() {
        const lessonsData = localStorage.getItem('docente-plus-lessons');
        const studentsData = localStorage.getItem('docente-plus-students');
        const classesData = localStorage.getItem('docente-plus-classes');
        const evaluationCriteriaData = localStorage.getItem('docente-plus-evaluation-criteria');
        const evaluationGridsData = localStorage.getItem('docente-plus-evaluation-grids');
        const evaluationsData = localStorage.getItem('docente-plus-evaluations');

        if (lessonsData) {
            try {
                this.lessons = JSON.parse(lessonsData);
            } catch (e) {
                console.error('Error loading lessons:', e);
                this.lessons = [];
            }
        }

        if (studentsData) {
            try {
                this.students = JSON.parse(studentsData);
            } catch (e) {
                console.error('Error loading students:', e);
                this.students = [];
            }
        }

        if (classesData) {
            try {
                this.classes = JSON.parse(classesData);
            } catch (e) {
                console.error('Error loading classes:', e);
                this.classes = [];
            }
        }

        if (evaluationCriteriaData) {
            try {
                this.evaluationCriteria = JSON.parse(evaluationCriteriaData);
            } catch (e) {
                console.error('Error loading evaluation criteria:', e);
                this.evaluationCriteria = [];
            }
        }

        if (evaluationGridsData) {
            try {
                this.evaluationGrids = JSON.parse(evaluationGridsData);
            } catch (e) {
                console.error('Error loading evaluation grids:', e);
                this.evaluationGrids = [];
            }
        }

        if (evaluationsData) {
            try {
                this.evaluations = JSON.parse(evaluationsData);
            } catch (e) {
                console.error('Error loading evaluations:', e);
                this.evaluations = [];
            }
        }

        // Load notifications
        const notificationsData = localStorage.getItem('docente-plus-notifications');
        if (notificationsData) {
            try {
                this.notifications = JSON.parse(notificationsData);
            } catch (e) {
                console.error('Error loading notifications:', e);
                this.notifications = [];
            }
        }

        // Load reminders
        const remindersData = localStorage.getItem('docente-plus-reminders');
        if (remindersData) {
            try {
                this.reminders = JSON.parse(remindersData);
            } catch (e) {
                console.error('Error loading reminders:', e);
                this.reminders = [];
            }
        }

        // Load notification settings
        const notificationSettingsData = localStorage.getItem('docente-plus-notification-settings');
        if (notificationSettingsData) {
            try {
                this.notificationSettings = JSON.parse(notificationSettingsData);
            } catch (e) {
                console.error('Error loading notification settings:', e);
            }
        }

        // Load activities
        const activitiesData = localStorage.getItem('docente-plus-activities');
        if (activitiesData) {
            try {
                this.activities = JSON.parse(activitiesData);
            } catch (e) {
                console.error('Error loading activities:', e);
                this.activities = [];
            }
        }

        // Load schedule
        const scheduleData = localStorage.getItem('docente-plus-schedule');
        if (scheduleData) {
            try {
                this.schedule = JSON.parse(scheduleData);
            } catch (e) {
                console.error('Error loading schedule:', e);
                this.schedule = {};
            }
        }
    }

    exportData() {
        // Store the export type and show format selection modal
        this.currentExportType = 'data';
        this.showExportModal();
    }

    exportEvaluations() {
        // Store the export type and show format selection modal
        this.currentExportType = 'evaluations';
        this.showExportModal();
    }

    showExportModal() {
        const modal = document.getElementById('export-format-modal');
        if (modal) {
            modal.style.display = 'flex';
        }
    }

    closeExportModal() {
        const modal = document.getElementById('export-format-modal');
        if (modal) {
            modal.style.display = 'none';
        }
        this.currentExportType = null;
    }

    executeExport(format) {
        this.closeExportModal();
        
        if (this.currentExportType === 'data') {
            this.exportDataInFormat(format);
        } else if (this.currentExportType === 'evaluations') {
            this.exportEvaluationsInFormat(format);
        }
    }

    exportDataInFormat(format) {
        const data = {
            lessons: this.lessons,
            students: this.students,
            classes: this.classes,
            subjects: this.subjects,
            activities: this.activities,
            schedule: this.schedule,
            evaluationCriteria: this.evaluationCriteria,
            evaluationGrids: this.evaluationGrids,
            evaluations: this.evaluations,
            notifications: this.notifications,
            reminders: this.reminders,
            notificationSettings: this.notificationSettings,
            teacherProfile: {
                firstName: localStorage.getItem('teacher-first-name'),
                lastName: localStorage.getItem('teacher-last-name'),
                email: localStorage.getItem('teacher-email'),
                schoolLevel: localStorage.getItem('school-level'),
                schoolName: localStorage.getItem('school-name'),
                schoolYear: localStorage.getItem('school-year'),
                schoolYearStart: localStorage.getItem('school-year-start'),
                schoolYearEnd: localStorage.getItem('school-year-end')
            },
            exportDate: new Date().toISOString()
        };

        switch(format) {
            case 'json':
                this.exportAsJSON(data, 'docente-plus-export');
                break;
            case 'pdf':
                this.exportDataAsPDF(data);
                break;
            case 'excel':
                this.exportDataAsExcel(data);
                break;
        }

        // Track backup date
        this.notificationSettings.lastBackupDate = new Date().toISOString();
        this.saveData();

        // Create backup notification
        this.createNotification({
            title: '✅ Backup Completato',
            message: `I tuoi dati sono stati esportati con successo in formato ${format.toUpperCase()}`,
            type: 'system',
            notificationId: `backup-success-${Date.now()}`
        });
    }

    exportEvaluationsInFormat(format) {
        // Calculate statistics for export
        const stats = {
            totalEvaluations: this.evaluations.length,
            totalStudents: new Set(this.evaluations.map(e => e.studentId).filter(id => id)).size,
            totalClasses: new Set(this.evaluations.map(e => e.classId).filter(id => id)).size,
            averageScore: this.calculateAverageScore(this.evaluations),
            evaluationsBySubject: {},
            evaluationsByClass: {}
        };

        // Calculate by subject
        this.subjects.forEach(subject => {
            const subjectEvals = this.evaluations.filter(e => e.subjectId === subject);
            if (subjectEvals.length > 0) {
                stats.evaluationsBySubject[subject] = {
                    count: subjectEvals.length,
                    averageScore: this.calculateAverageScore(subjectEvals)
                };
            }
        });

        // Calculate by class
        this.classes.forEach(cls => {
            const classEvals = this.evaluations.filter(e => e.classId == cls.id);
            if (classEvals.length > 0) {
                stats.evaluationsByClass[cls.name] = {
                    count: classEvals.length,
                    averageScore: this.calculateAverageScore(classEvals)
                };
            }
        });

        const data = {
            evaluationCriteria: this.evaluationCriteria,
            evaluationGrids: this.evaluationGrids,
            evaluations: this.evaluations.map(evaluation => {
                const student = this.students.find(s => s.id == evaluation.studentId);
                const cls = this.classes.find(c => c.id == evaluation.classId);
                const criterion = this.evaluationCriteria.find(c => c.id == evaluation.criterionId);
                const grid = this.evaluationGrids.find(g => g.id == evaluation.gridId);

                return {
                    ...evaluation,
                    studentName: student ? student.name : null,
                    className: cls ? cls.name : null,
                    criterionName: criterion ? criterion.name : null,
                    gridName: grid ? grid.name : null,
                    subjectName: evaluation.subjectId || null
                };
            }),
            statistics: stats,
            exportDate: new Date().toISOString()
        };

        switch(format) {
            case 'json':
                this.exportAsJSON(data, 'valutazioni-export');
                break;
            case 'pdf':
                this.exportEvaluationsAsPDF(data);
                break;
            case 'excel':
                this.exportEvaluationsAsExcel(data);
                break;
        }

        alert(`Valutazioni esportate con successo in formato ${format.toUpperCase()}!`);
    }

    exportAsJSON(data, filename) {
        const dataStr = JSON.stringify(data, null, 2);
        const dataBlob = new Blob([dataStr], { type: 'application/json' });
        const url = URL.createObjectURL(dataBlob);
        
        const link = document.createElement('a');
        link.href = url;
        link.download = `${filename}-${new Date().toISOString().split('T')[0]}.json`;
        link.click();
        
        URL.revokeObjectURL(url);
    }

    exportDataAsPDF(data) {
        const { jsPDF } = window.jspdf;
        const doc = new jsPDF();
        
        // Title
        doc.setFontSize(20);
        doc.text('Docente++ - Export Dati Completo', 14, 20);
        
        // Teacher info
        doc.setFontSize(12);
        doc.text(`Docente: ${data.teacherProfile.firstName} ${data.teacherProfile.lastName}`, 14, 30);
        doc.text(`Scuola: ${data.teacherProfile.schoolName || 'N/D'}`, 14, 37);
        doc.text(`Anno Scolastico: ${data.teacherProfile.schoolYear || 'N/D'}`, 14, 44);
        doc.text(`Data Export: ${new Date(data.exportDate).toLocaleDateString('it-IT')}`, 14, 51);
        
        let yPos = 65;

        // Summary statistics
        doc.setFontSize(14);
        doc.text('Riepilogo', 14, yPos);
        yPos += 10;
        doc.setFontSize(10);
        doc.text(`Lezioni: ${data.lessons.length}`, 14, yPos);
        yPos += 7;
        doc.text(`Studenti: ${data.students.length}`, 14, yPos);
        yPos += 7;
        doc.text(`Classi: ${data.classes.length}`, 14, yPos);
        yPos += 7;
        doc.text(`Discipline: ${data.subjects.length}`, 14, yPos);
        yPos += 7;
        doc.text(`Attività: ${data.activities.length}`, 14, yPos);
        yPos += 7;
        doc.text(`Slot Orario Configurati: ${Object.keys(data.schedule || {}).length}`, 14, yPos);
        yPos += 7;
        doc.text(`Valutazioni: ${data.evaluations.length}`, 14, yPos);
        yPos += 7;
        doc.text(`Criteri di Valutazione: ${data.evaluationCriteria.length}`, 14, yPos);
        yPos += 7;
        doc.text(`Griglie di Valutazione: ${data.evaluationGrids.length}`, 14, yPos);
        yPos += 15;

        // Classes table
        if (data.classes.length > 0) {
            doc.setFontSize(14);
            doc.text('Classi', 14, yPos);
            yPos += 7;
            
            const classesData = data.classes.map(c => [
                c.name,
                c.year || 'N/D',
                c.section || 'N/D',
                c.studentsCount || 0
            ]);
            
            doc.autoTable({
                startY: yPos,
                head: [['Nome', 'Anno', 'Sezione', 'N. Studenti']],
                body: classesData,
                theme: 'grid',
                styles: { fontSize: 9 }
            });
            
            yPos = doc.lastAutoTable.finalY + 10;
        }

        // Students table (if space available)
        if (data.students.length > 0 && yPos < 250) {
            if (yPos > 240) {
                doc.addPage();
                yPos = 20;
            }
            doc.setFontSize(14);
            doc.text('Studenti', 14, yPos);
            yPos += 7;
            
            const studentsData = data.students.slice(0, 20).map(s => {
                const cls = data.classes.find(c => c.id == s.classId);
                return [s.name, cls ? cls.name : 'N/D'];
            });
            
            doc.autoTable({
                startY: yPos,
                head: [['Nome Studente', 'Classe']],
                body: studentsData,
                theme: 'grid',
                styles: { fontSize: 9 }
            });
            
            yPos = doc.lastAutoTable.finalY + 10;
        }

        // Schedule summary
        const scheduleEntries = Object.keys(data.schedule || {}).length;
        if (scheduleEntries > 0) {
            if (yPos > 240) {
                doc.addPage();
                yPos = 20;
            }
            doc.setFontSize(14);
            doc.text('Orario Didattico', 14, yPos);
            yPos += 7;
            
            const scheduleData = Object.entries(data.schedule).map(([key, slot]) => {
                const [dateStr, hour] = key.split('-').slice(0, 2);
                const hourStr = key.split('-')[2];
                const date = new Date(dateStr);
                const dayName = ['Dom', 'Lun', 'Mar', 'Mer', 'Gio', 'Ven', 'Sab'][date.getDay()];
                const cls = data.classes.find(c => c.id == slot.classId);
                const activityTypes = { 'theory': 'Teoria', 'drawing': 'Disegno', 'lab': 'Laboratorio' };
                return [
                    `${dayName} ${date.getDate()}/${date.getMonth() + 1}`,
                    `${hourStr}:00`,
                    cls ? cls.name : 'N/D',
                    activityTypes[slot.activityType] || 'N/D'
                ];
            });
            
            doc.autoTable({
                startY: yPos,
                head: [['Giorno', 'Ora', 'Classe', 'Tipo Attività']],
                body: scheduleData,
                theme: 'grid',
                styles: { fontSize: 8 }
            });
            
            yPos = doc.lastAutoTable.finalY + 10;
        }

        // Activities table
        if (data.activities && data.activities.length > 0) {
            if (yPos > 240) {
                doc.addPage();
                yPos = 20;
            }
            doc.setFontSize(14);
            doc.text('Attività Didattiche', 14, yPos);
            yPos += 7;
            
            const activitiesData = data.activities.slice(0, 30).map(a => {
                const cls = data.classes.find(c => c.id == a.classId);
                const statusLabels = {
                    'planned': 'Pianificata',
                    'in-progress': 'In corso',
                    'completed': 'Completata'
                };
                const typeLabels = {
                    'lesson': 'Lezione',
                    'exercise': 'Esercitazione',
                    'lab': 'Laboratorio',
                    'project': 'Progetto',
                    'homework': 'Compiti',
                    'exam': 'Verifica'
                };
                return [
                    a.title || 'N/D',
                    typeLabels[a.type] || a.type || 'N/D',
                    cls ? cls.name : 'Generale',
                    statusLabels[a.status] || a.status || 'N/D',
                    a.deadline ? new Date(a.deadline).toLocaleDateString('it-IT') : '-'
                ];
            });
            
            doc.autoTable({
                startY: yPos,
                head: [['Titolo', 'Tipo', 'Classe', 'Stato', 'Scadenza']],
                body: activitiesData,
                theme: 'striped',
                styles: { fontSize: 8 }
            });
        }

        // Footer with privacy note
        const pageCount = doc.internal.getNumberOfPages();
        for (let i = 1; i <= pageCount; i++) {
            doc.setPage(i);
            doc.setFontSize(8);
            doc.setTextColor(128);
            doc.text('Documento generato da Docente++ - Dati riservati', 14, 285);
            doc.text(`Pagina ${i} di ${pageCount}`, 170, 285);
        }
        
        doc.save(`docente-plus-export-${new Date().toISOString().split('T')[0]}.pdf`);
    }

    exportEvaluationsAsPDF(data) {
        const { jsPDF } = window.jspdf;
        const doc = new jsPDF();
        
        // Title
        doc.setFontSize(20);
        doc.text('Docente++ - Export Valutazioni', 14, 20);
        
        // Teacher info
        const teacherName = `${localStorage.getItem('teacher-first-name') || ''} ${localStorage.getItem('teacher-last-name') || ''}`.trim();
        doc.setFontSize(12);
        if (teacherName) {
            doc.text(`Docente: ${teacherName}`, 14, 30);
        }
        doc.text(`Data Export: ${new Date(data.exportDate).toLocaleDateString('it-IT')}`, 14, 37);
        
        let yPos = 50;

        // Statistics
        doc.setFontSize(14);
        doc.text('Statistiche', 14, yPos);
        yPos += 10;
        doc.setFontSize(10);
        doc.text(`Totale Valutazioni: ${data.statistics.totalEvaluations}`, 14, yPos);
        yPos += 7;
        doc.text(`Studenti Valutati: ${data.statistics.totalStudents}`, 14, yPos);
        yPos += 7;
        doc.text(`Classi: ${data.statistics.totalClasses}`, 14, yPos);
        yPos += 7;
        doc.text(`Media Generale: ${data.statistics.averageScore ? data.statistics.averageScore.toFixed(2) : 'N/D'}`, 14, yPos);
        yPos += 15;

        // Statistics by subject
        if (Object.keys(data.statistics.evaluationsBySubject).length > 0) {
            doc.setFontSize(14);
            doc.text('Statistiche per Disciplina', 14, yPos);
            yPos += 7;
            
            const subjectData = Object.entries(data.statistics.evaluationsBySubject).map(([subject, stats]) => [
                subject,
                stats.count,
                stats.averageScore ? stats.averageScore.toFixed(2) : 'N/D'
            ]);
            
            doc.autoTable({
                startY: yPos,
                head: [['Disciplina', 'N. Valutazioni', 'Media']],
                body: subjectData,
                theme: 'grid',
                styles: { fontSize: 9 }
            });
            
            yPos = doc.lastAutoTable.finalY + 10;
        }

        // Evaluations table
        if (data.evaluations.length > 0) {
            if (yPos > 240) {
                doc.addPage();
                yPos = 20;
            }
            doc.setFontSize(14);
            doc.text('Valutazioni', 14, yPos);
            yPos += 7;
            
            const evaluationsData = data.evaluations.slice(0, 50).map(e => [
                e.studentName || 'N/D',
                e.className || 'N/D',
                e.subjectName || 'N/D',
                e.score || 'N/D',
                new Date(e.date).toLocaleDateString('it-IT')
            ]);
            
            doc.autoTable({
                startY: yPos,
                head: [['Studente', 'Classe', 'Disciplina', 'Voto', 'Data']],
                body: evaluationsData,
                theme: 'striped',
                styles: { fontSize: 8 }
            });
        }

<<<<<<< HEAD
    // Data persistence methods
    saveData() {
        localStorage.setItem('docente-plus-lessons', JSON.stringify(this.lessons));
        localStorage.setItem('docente-plus-students', JSON.stringify(this.students));
        localStorage.setItem('docente-plus-materials', JSON.stringify(this.materials));
        localStorage.setItem('docente-plus-chat-messages', JSON.stringify(this.chatMessages));
    }

    loadData() {
        const lessonsData = localStorage.getItem('docente-plus-lessons');
        const studentsData = localStorage.getItem('docente-plus-students');
        const materialsData = localStorage.getItem('docente-plus-materials');
        const chatMessagesData = localStorage.getItem('docente-plus-chat-messages');
=======
        // Footer with privacy note
        const pageCount = doc.internal.getNumberOfPages();
        for (let i = 1; i <= pageCount; i++) {
            doc.setPage(i);
            doc.setFontSize(8);
            doc.setTextColor(128);
            doc.text('Documento generato da Docente++ - Dati riservati e protetti', 14, 285);
            doc.text(`Pagina ${i} di ${pageCount}`, 170, 285);
        }
        
        doc.save(`valutazioni-export-${new Date().toISOString().split('T')[0]}.pdf`);
    }

    exportDataAsExcel(data) {
        const wb = XLSX.utils.book_new();
        
        // Teacher Profile sheet
        const profileData = [
            ['Campo', 'Valore'],
            ['Nome', data.teacherProfile.firstName],
            ['Cognome', data.teacherProfile.lastName],
            ['Email', data.teacherProfile.email],
            ['Scuola', data.teacherProfile.schoolName],
            ['Livello Scuola', data.teacherProfile.schoolLevel],
            ['Anno Scolastico', data.teacherProfile.schoolYear],
            ['Inizio Anno', data.teacherProfile.schoolYearStart],
            ['Fine Anno', data.teacherProfile.schoolYearEnd],
            ['Data Export', new Date(data.exportDate).toLocaleDateString('it-IT')]
        ];
        const wsProfile = XLSX.utils.aoa_to_sheet(profileData);
        XLSX.utils.book_append_sheet(wb, wsProfile, 'Profilo Docente');

        // Classes sheet
        if (data.classes.length > 0) {
            const classesData = [
                ['Nome', 'Anno', 'Sezione', 'N. Studenti', 'Data Creazione']
            ];
            data.classes.forEach(c => {
                classesData.push([
                    c.name,
                    c.year || '',
                    c.section || '',
                    c.studentsCount || 0,
                    c.createdAt ? new Date(c.createdAt).toLocaleDateString('it-IT') : ''
                ]);
            });
            const wsClasses = XLSX.utils.aoa_to_sheet(classesData);
            XLSX.utils.book_append_sheet(wb, wsClasses, 'Classi');
        }
>>>>>>> 5450a596

        // Students sheet
        if (data.students.length > 0) {
            const studentsData = [
                ['Nome Studente', 'Classe', 'Data Inserimento']
            ];
            data.students.forEach(s => {
                const cls = data.classes.find(c => c.id == s.classId);
                studentsData.push([
                    s.name,
                    cls ? cls.name : '',
                    s.createdAt ? new Date(s.createdAt).toLocaleDateString('it-IT') : ''
                ]);
            });
            const wsStudents = XLSX.utils.aoa_to_sheet(studentsData);
            XLSX.utils.book_append_sheet(wb, wsStudents, 'Studenti');
        }

        // Lessons sheet
        if (data.lessons.length > 0) {
            const lessonsData = [
                ['Disciplina', 'Classe', 'Argomento', 'Data', 'Ora Inizio', 'Ora Fine', 'Note']
            ];
            data.lessons.forEach(l => {
                const cls = data.classes.find(c => c.id == l.classId);
                lessonsData.push([
                    l.subject || '',
                    cls ? cls.name : '',
                    l.topic || '',
                    l.date || '',
                    l.startTime || '',
                    l.endTime || '',
                    l.notes || ''
                ]);
            });
            const wsLessons = XLSX.utils.aoa_to_sheet(lessonsData);
            XLSX.utils.book_append_sheet(wb, wsLessons, 'Lezioni');
        }
<<<<<<< HEAD

        if (materialsData) {
            try {
                this.materials = JSON.parse(materialsData);
            } catch (e) {
                console.error('Error loading materials:', e);
                this.materials = [];
            }
        }

        if (chatMessagesData) {
            try {
                this.chatMessages = JSON.parse(chatMessagesData);
                // Restore chat messages to UI
                this.chatMessages.forEach(msg => {
                    const messagesContainer = document.getElementById('chat-messages');
                    if (messagesContainer) {
                        const messageDiv = document.createElement('div');
                        messageDiv.className = `message ${msg.type}`;
                        messageDiv.textContent = msg.content;
                        messagesContainer.appendChild(messageDiv);
                    }
                });
            } catch (e) {
                console.error('Error loading chat messages:', e);
                this.chatMessages = [];
            }
        }
    }

    exportData() {
        const data = {
            lessons: this.lessons,
            students: this.students,
            materials: this.materials,
            chatMessages: this.chatMessages,
            exportDate: new Date().toISOString()
        };
=======

        // Activities sheet
        if (data.activities && data.activities.length > 0) {
            const activitiesData = [
                ['Titolo', 'Tipo', 'Descrizione', 'Scadenza', 'Classe', 'Studente', 'Stato', 'Data Creazione']
            ];
            data.activities.forEach(a => {
                const cls = data.classes.find(c => c.id == a.classId);
                const student = data.students.find(s => s.id == a.studentId);
                activitiesData.push([
                    a.title || '',
                    a.type || '',
                    a.description || '',
                    a.deadline ? new Date(a.deadline).toLocaleDateString('it-IT') : '',
                    cls ? cls.name : '',
                    student ? student.name : '',
                    a.status || '',
                    a.createdAt ? new Date(a.createdAt).toLocaleDateString('it-IT') : ''
                ]);
            });
            const wsActivities = XLSX.utils.aoa_to_sheet(activitiesData);
            XLSX.utils.book_append_sheet(wb, wsActivities, 'Attività');
        }
>>>>>>> 5450a596

        // Evaluations sheet
        if (data.evaluations.length > 0) {
            const evaluationsData = [
                ['Studente', 'Classe', 'Disciplina', 'Voto', 'Criterio', 'Griglia', 'Data', 'Note']
            ];
            data.evaluations.forEach(e => {
                const student = data.students.find(s => s.id == e.studentId);
                const cls = data.classes.find(c => c.id == e.classId);
                const criterion = data.evaluationCriteria.find(c => c.id == e.criterionId);
                const grid = data.evaluationGrids.find(g => g.id == e.gridId);
                
                evaluationsData.push([
                    student ? student.name : '',
                    cls ? cls.name : '',
                    e.subjectId || '',
                    e.score || '',
                    criterion ? criterion.name : '',
                    grid ? grid.name : '',
                    e.date || '',
                    e.notes || ''
                ]);
            });
            const wsEvaluations = XLSX.utils.aoa_to_sheet(evaluationsData);
            XLSX.utils.book_append_sheet(wb, wsEvaluations, 'Valutazioni');
        }

        // Subjects sheet
        if (data.subjects.length > 0) {
            const subjectsData = [['Disciplina']];
            data.subjects.forEach(s => {
                subjectsData.push([s]);
            });
            const wsSubjects = XLSX.utils.aoa_to_sheet(subjectsData);
            XLSX.utils.book_append_sheet(wb, wsSubjects, 'Discipline');
        }

        // Schedule sheet
        if (data.schedule && Object.keys(data.schedule).length > 0) {
            const scheduleData = [
                ['Giorno', 'Data', 'Ora', 'Classe', 'Tipo Attività']
            ];
            Object.entries(data.schedule).forEach(([key, slot]) => {
                const [dateStr, hourStr] = key.split('-');
                const date = new Date(dateStr);
                const dayNames = ['Domenica', 'Lunedì', 'Martedì', 'Mercoledì', 'Giovedì', 'Venerdì', 'Sabato'];
                const dayName = dayNames[date.getDay()];
                const cls = data.classes.find(c => c.id == slot.classId);
                const activityTypes = { 'theory': 'Teoria', 'drawing': 'Disegno', 'lab': 'Laboratorio' };
                
                scheduleData.push([
                    dayName,
                    date.toLocaleDateString('it-IT'),
                    `${hourStr}:00`,
                    cls ? cls.name : '',
                    activityTypes[slot.activityType] || ''
                ]);
            });
            const wsSchedule = XLSX.utils.aoa_to_sheet(scheduleData);
            XLSX.utils.book_append_sheet(wb, wsSchedule, 'Orario');
        }

        // Write file
        XLSX.writeFile(wb, `docente-plus-export-${new Date().toISOString().split('T')[0]}.xlsx`);
    }

    exportEvaluationsAsExcel(data) {
        const wb = XLSX.utils.book_new();
        
        // Statistics sheet
        const statsData = [
            ['Statistiche Generali', ''],
            ['Totale Valutazioni', data.statistics.totalEvaluations],
            ['Studenti Valutati', data.statistics.totalStudents],
            ['Classi', data.statistics.totalClasses],
            ['Media Generale', data.statistics.averageScore ? data.statistics.averageScore.toFixed(2) : 'N/D'],
            ['', ''],
            ['Statistiche per Disciplina', ''],
            ['Disciplina', 'N. Valutazioni', 'Media']
        ];
        
        Object.entries(data.statistics.evaluationsBySubject).forEach(([subject, stats]) => {
            statsData.push([subject, stats.count, stats.averageScore ? stats.averageScore.toFixed(2) : 'N/D']);
        });
        
        statsData.push(['', '']);
        statsData.push(['Statistiche per Classe', '']);
        statsData.push(['Classe', 'N. Valutazioni', 'Media']);
        
        Object.entries(data.statistics.evaluationsByClass).forEach(([className, stats]) => {
            statsData.push([className, stats.count, stats.averageScore ? stats.averageScore.toFixed(2) : 'N/D']);
        });
        
        const wsStats = XLSX.utils.aoa_to_sheet(statsData);
        XLSX.utils.book_append_sheet(wb, wsStats, 'Statistiche');

        // Evaluations sheet
        if (data.evaluations.length > 0) {
            const evaluationsData = [
                ['Studente', 'Classe', 'Disciplina', 'Voto', 'Criterio', 'Griglia', 'Data', 'Note']
            ];
            data.evaluations.forEach(e => {
                evaluationsData.push([
                    e.studentName || '',
                    e.className || '',
                    e.subjectName || '',
                    e.score || '',
                    e.criterionName || '',
                    e.gridName || '',
                    e.date || '',
                    e.notes || ''
                ]);
            });
            const wsEvaluations = XLSX.utils.aoa_to_sheet(evaluationsData);
            XLSX.utils.book_append_sheet(wb, wsEvaluations, 'Valutazioni');
        }

        // Criteria sheet
        if (data.evaluationCriteria.length > 0) {
            const criteriaData = [
                ['Nome Criterio', 'Disciplina', 'Tipo', 'Descrizione']
            ];
            data.evaluationCriteria.forEach(c => {
                criteriaData.push([
                    c.name || '',
                    c.subject || '',
                    c.type || '',
                    c.description || ''
                ]);
            });
            const wsCriteria = XLSX.utils.aoa_to_sheet(criteriaData);
            XLSX.utils.book_append_sheet(wb, wsCriteria, 'Criteri');
        }

        // Grids sheet
        if (data.evaluationGrids.length > 0) {
            const gridsData = [
                ['Nome Griglia', 'Disciplina', 'N. Livelli']
            ];
            data.evaluationGrids.forEach(g => {
                gridsData.push([
                    g.name || '',
                    g.subject || '',
                    g.levels ? g.levels.length : 0
                ]);
            });
            const wsGrids = XLSX.utils.aoa_to_sheet(gridsData);
            XLSX.utils.book_append_sheet(wb, wsGrids, 'Griglie');
        }

        // Write file
        XLSX.writeFile(wb, `valutazioni-export-${new Date().toISOString().split('T')[0]}.xlsx`);
    }

    importData() {
        const input = document.createElement('input');
        input.type = 'file';
        input.accept = 'application/json';
        
        input.onchange = (e) => {
            const file = e.target.files[0];
            if (!file) return;

            const reader = new FileReader();
            reader.onload = (event) => {
                try {
                    const data = JSON.parse(event.target.result);
                    
                    if (data.lessons) {
                        this.lessons = data.lessons;
                    }
                    if (data.students) {
                        this.students = data.students;
                    }
<<<<<<< HEAD
                    if (data.materials) {
                        this.materials = data.materials;
                    }
                    if (data.chatMessages) {
                        this.chatMessages = data.chatMessages;
=======
                    if (data.classes) {
                        this.classes = data.classes;
                    }
                    if (data.subjects) {
                        this.subjects = data.subjects;
                        localStorage.setItem('teacher-subjects', JSON.stringify(this.subjects));
                    }
                    if (data.activities) {
                        this.activities = data.activities;
                    }
                    if (data.schedule) {
                        this.schedule = data.schedule;
                    }
                    if (data.evaluationCriteria) {
                        this.evaluationCriteria = data.evaluationCriteria;
                    }
                    if (data.evaluationGrids) {
                        this.evaluationGrids = data.evaluationGrids;
                    }
                    if (data.evaluations) {
                        this.evaluations = data.evaluations;
                    }
                    if (data.notifications) {
                        this.notifications = data.notifications;
                    }
                    if (data.reminders) {
                        this.reminders = data.reminders;
                    }
                    if (data.notificationSettings) {
                        this.notificationSettings = data.notificationSettings;
                    }
                    if (data.teacherProfile) {
                        const profile = data.teacherProfile;
                        if (profile.firstName) localStorage.setItem('teacher-first-name', profile.firstName);
                        if (profile.lastName) localStorage.setItem('teacher-last-name', profile.lastName);
                        if (profile.email) localStorage.setItem('teacher-email', profile.email);
                        if (profile.schoolLevel) localStorage.setItem('school-level', profile.schoolLevel);
                        if (profile.schoolName) localStorage.setItem('school-name', profile.schoolName);
                        if (profile.schoolYear) localStorage.setItem('school-year', profile.schoolYear);
                        if (profile.schoolYearStart) localStorage.setItem('school-year-start', profile.schoolYearStart);
                        if (profile.schoolYearEnd) localStorage.setItem('school-year-end', profile.schoolYearEnd);
>>>>>>> 5450a596
                    }
                    
                    this.saveData();
                    this.renderLessons();
                    this.renderStudents();
<<<<<<< HEAD
                    this.renderMaterials();
=======
                    this.renderClasses();
                    this.renderActivities();
                    this.renderSchedule();
                    this.renderEvaluations();
                    this.renderNotifications();
                    this.updateClassSelectors();
                    this.loadSettings();
>>>>>>> 5450a596
                    this.renderDashboard();
                    
                    // Create import success notification
                    this.createNotification({
                        title: '✅ Importazione Completata',
                        message: 'I dati sono stati importati e ripristinati con successo',
                        type: 'system',
                        notificationId: `import-success-${Date.now()}`
                    });
                    
                    alert('Dati importati con successo!');
                } catch (error) {
                    console.error('Error importing data:', error);
                    alert('Errore durante l\'importazione dei dati');
                }
            };
            
            reader.readAsText(file);
        };
        
        input.click();
    }

    // Notification Management Methods
    requestNotificationPermission() {
        if ('Notification' in window && Notification.permission === 'default') {
            Notification.requestPermission().then(permission => {
                if (permission === 'granted') {
                    console.log('Notification permission granted');
                } else {
                    console.log('Notification permission denied');
                }
            });
        }
    }

    startNotificationChecks() {
        // Check for notifications every 5 minutes
        this.notificationCheckInterval = setInterval(() => {
            this.checkAndSendNotifications();
        }, 5 * 60 * 1000); // 5 minutes

        // Also check immediately
        this.checkAndSendNotifications();
    }

    checkAndSendNotifications() {
        const now = new Date();

        // Check if we're in quiet hours
        if (this.isQuietHours(now)) {
            return;
        }

        // Check lesson reminders
        if (this.notificationSettings.lessonReminders) {
            this.checkLessonReminders(now);
        }

        // Check activity deadline reminders
        this.checkActivityDeadlineReminders(now);

        // Check custom reminders
        this.checkCustomReminders(now);

        // Check backup reminders
        if (this.notificationSettings.backupReminders) {
            this.checkBackupReminders(now);
        }
    }

    isQuietHours(date) {
        if (!this.notificationSettings.quietHoursEnabled) {
            return false;
        }

        const currentTime = date.getHours() * 60 + date.getMinutes();
        const [startHour, startMin] = this.notificationSettings.quietHoursStart.split(':').map(Number);
        const [endHour, endMin] = this.notificationSettings.quietHoursEnd.split(':').map(Number);
        const startTime = startHour * 60 + startMin;
        const endTime = endHour * 60 + endMin;

        if (startTime < endTime) {
            return currentTime >= startTime && currentTime <= endTime;
        } else {
            // Quiet hours span midnight
            return currentTime >= startTime || currentTime <= endTime;
        }
    }

    checkLessonReminders(now) {
        this.lessons.forEach(lesson => {
            const lessonDate = new Date(lesson.date + 'T' + lesson.time);
            const timeDiff = lessonDate - now;
            const hoursDiff = timeDiff / (1000 * 60 * 60);

            // Check for 24-hour reminder
            if (this.notificationSettings.remindersBefore24h && 
                hoursDiff > 23.5 && hoursDiff <= 24.5) {
                const notificationId = `lesson-24h-${lesson.id}`;
                if (!this.hasNotificationBeenSent(notificationId)) {
                    this.createNotification({
                        title: '📚 Promemoria Lezione (24 ore)',
                        message: `Domani alle ${lesson.time}: ${lesson.title}`,
                        type: 'lesson-reminder',
                        relatedId: lesson.id,
                        notificationId: notificationId
                    });
                }
            }

            // Check for 1-hour reminder
            if (this.notificationSettings.remindersBefore1h && 
                hoursDiff > 0.5 && hoursDiff <= 1.5) {
                const notificationId = `lesson-1h-${lesson.id}`;
                if (!this.hasNotificationBeenSent(notificationId)) {
                    this.createNotification({
                        title: '📚 Promemoria Lezione (1 ora)',
                        message: `Tra un\'ora: ${lesson.title}`,
                        type: 'lesson-reminder',
                        relatedId: lesson.id,
                        notificationId: notificationId
                    });
                }
            }
        });
    }

    checkActivityDeadlineReminders(now) {
        this.activities.forEach(activity => {
            // Skip completed activities or those without deadlines
            if (activity.status === 'completed' || !activity.deadline) {
                return;
            }

            const deadlineDate = new Date(activity.deadline);
            const timeDiff = deadlineDate - now;
            const hoursDiff = timeDiff / (1000 * 60 * 60);
            const daysDiff = timeDiff / (1000 * 60 * 60 * 24);

            // Check for 3-day reminder
            if (daysDiff > 2.9 && daysDiff <= 3.1) {
                const notificationId = `activity-3d-${activity.id}`;
                if (!this.hasNotificationBeenSent(notificationId)) {
                    const cls = this.classes.find(c => c.id == activity.classId);
                    const classInfo = cls ? ` per ${cls.name}` : '';
                    this.createNotification({
                        title: '📋 Promemoria Attività (3 giorni)',
                        message: `Scadenza tra 3 giorni${classInfo}: ${activity.title}`,
                        type: 'activity-reminder',
                        relatedId: activity.id,
                        notificationId: notificationId
                    });
                }
            }

            // Check for 24-hour reminder
            if (hoursDiff > 23.5 && hoursDiff <= 24.5) {
                const notificationId = `activity-24h-${activity.id}`;
                if (!this.hasNotificationBeenSent(notificationId)) {
                    const cls = this.classes.find(c => c.id == activity.classId);
                    const classInfo = cls ? ` per ${cls.name}` : '';
                    this.createNotification({
                        title: '📋 Promemoria Attività (24 ore)',
                        message: `Scadenza domani${classInfo}: ${activity.title}`,
                        type: 'activity-reminder',
                        relatedId: activity.id,
                        notificationId: notificationId
                    });
                }
            }

            // Check for overdue
            if (timeDiff < 0 && timeDiff > -24 * 60 * 60 * 1000) {
                const notificationId = `activity-overdue-${activity.id}`;
                if (!this.hasNotificationBeenSent(notificationId)) {
                    const cls = this.classes.find(c => c.id == activity.classId);
                    const classInfo = cls ? ` per ${cls.name}` : '';
                    this.createNotification({
                        title: '⚠️ Attività Scaduta',
                        message: `Scadenza superata${classInfo}: ${activity.title}`,
                        type: 'activity-reminder',
                        relatedId: activity.id,
                        notificationId: notificationId
                    });
                }
            }
        });
    }

    checkCustomReminders(now) {
        this.reminders.forEach(reminder => {
            if (reminder.dismissed || reminder.notified) {
                return;
            }

            const reminderDate = new Date(reminder.dateTime);
            const timeDiff = reminderDate - now;

            if (timeDiff <= 0 && timeDiff > -5 * 60 * 1000) { // Within 5 minutes of reminder time
                this.createNotification({
                    title: `🔔 ${reminder.title}`,
                    message: reminder.message,
                    type: 'custom-reminder',
                    relatedId: reminder.id,
                    notificationId: `reminder-${reminder.id}`
                });
                reminder.notified = true;
                this.saveData();
            }
        });
    }

    hasNotificationBeenSent(notificationId) {
        return this.notifications.some(n => n.notificationId === notificationId);
    }

    checkBackupReminders(now) {
        const lastBackup = this.notificationSettings.lastBackupDate;
        const interval = this.notificationSettings.backupReminderInterval;
        
        if (!lastBackup) {
            // First time - suggest backup after 7 days of use
            const firstUseDate = localStorage.getItem('docente-plus-first-use');
            if (!firstUseDate) {
                localStorage.setItem('docente-plus-first-use', now.toISOString());
                return;
            }
            
            const daysSinceFirstUse = (now - new Date(firstUseDate)) / (1000 * 60 * 60 * 24);
            if (daysSinceFirstUse >= 7) {
                const notificationId = 'backup-initial';
                if (!this.hasNotificationBeenSent(notificationId)) {
                    this.createNotification({
                        title: '💾 Promemoria Backup',
                        message: 'È consigliato eseguire un backup dei tuoi dati. Vai in Impostazioni > Esporta Dati',
                        type: 'backup',
                        notificationId: notificationId
                    });
                }
            }
        } else {
            // Check if it's time for regular backup reminder
            const lastBackupDate = new Date(lastBackup);
            const daysSinceBackup = (now - lastBackupDate) / (1000 * 60 * 60 * 24);
            
            if (daysSinceBackup >= interval) {
                const notificationId = `backup-${lastBackupDate.toISOString()}`;
                if (!this.hasNotificationBeenSent(notificationId)) {
                    this.createNotification({
                        title: '💾 Promemoria Backup Periodico',
                        message: `Sono passati ${Math.floor(daysSinceBackup)} giorni dall'ultimo backup. Esporta i tuoi dati per sicurezza.`,
                        type: 'backup',
                        notificationId: notificationId
                    });
                }
            }
        }
    }

    createNotification(data) {
        const notification = {
            id: Date.now(),
            ...data,
            createdAt: new Date().toISOString(),
            read: false
        };

        this.notifications.unshift(notification);
        this.saveData();

        // Send browser notification
        if (this.notificationSettings.browserNotifications && 'Notification' in window && Notification.permission === 'granted') {
            new Notification(notification.title, {
                body: notification.message,
                icon: '🎓',
                tag: notification.notificationId
            });
        }

        // Update UI if on notifications tab
        this.renderNotifications();
    }

    addReminder() {
        const title = document.getElementById('reminder-title').value;
        const message = document.getElementById('reminder-message').value;
        const date = document.getElementById('reminder-date').value;
        const time = document.getElementById('reminder-time').value;

        if (!title || !date || !time) {
            alert('Inserisci titolo, data e ora per il promemoria');
            return;
        }

        const reminder = {
            id: Date.now(),
            title,
            message,
            dateTime: `${date}T${time}`,
            createdAt: new Date().toISOString(),
            notified: false,
            dismissed: false
        };

        this.reminders.push(reminder);
        this.saveData();
        this.renderNotifications();
        this.hideAddReminderForm();

        // Clear form
        document.getElementById('reminder-title').value = '';
        document.getElementById('reminder-message').value = '';
        document.getElementById('reminder-date').value = '';
        document.getElementById('reminder-time').value = '';
    }

    deleteReminder(id) {
        if (confirm('Sei sicuro di voler eliminare questo promemoria?')) {
            this.reminders = this.reminders.filter(r => r.id !== id);
            this.saveData();
            this.renderNotifications();
        }
    }

    dismissReminder(id) {
        const reminder = this.reminders.find(r => r.id === id);
        if (reminder) {
            reminder.dismissed = true;
            this.saveData();
            this.renderNotifications();
        }
    }

    markNotificationRead(id) {
        const notification = this.notifications.find(n => n.id === id);
        if (notification) {
            notification.read = true;
            this.saveData();
            this.renderNotifications();
        }
    }

    markAllNotificationsRead() {
        this.notifications.forEach(n => n.read = true);
        this.saveData();
        this.renderNotifications();
    }

    deleteNotification(id) {
        this.notifications = this.notifications.filter(n => n.id !== id);
        this.saveData();
        this.renderNotifications();
    }

    clearAllNotifications() {
        if (confirm('Sei sicuro di voler eliminare tutte le notifiche?')) {
            this.notifications = [];
            this.saveData();
            this.renderNotifications();
        }
    }

    saveNotificationSettings() {
        this.notificationSettings.browserNotifications = document.getElementById('notification-browser').checked;
        this.notificationSettings.emailNotifications = document.getElementById('notification-email').checked;
        this.notificationSettings.lessonReminders = document.getElementById('notification-lesson-reminders').checked;
        this.notificationSettings.remindersBefore24h = document.getElementById('notification-24h').checked;
        this.notificationSettings.remindersBefore1h = document.getElementById('notification-1h').checked;
        this.notificationSettings.backupReminders = document.getElementById('notification-backup-reminders').checked;
        
        const backupInterval = document.getElementById('notification-backup-interval').value;
        if (backupInterval) {
            this.notificationSettings.backupReminderInterval = parseInt(backupInterval);
        }
        
        this.notificationSettings.quietHoursEnabled = document.getElementById('notification-quiet-hours').checked;
        this.notificationSettings.quietHoursStart = document.getElementById('notification-quiet-start').value;
        this.notificationSettings.quietHoursEnd = document.getElementById('notification-quiet-end').value;

        this.saveData();
        alert('Impostazioni notifiche salvate!');
    }

    showAddReminderForm() {
        document.getElementById('add-reminder-form').style.display = 'block';
    }

    hideAddReminderForm() {
        document.getElementById('add-reminder-form').style.display = 'none';
    }

    filterNotifications(filter) {
        this.notificationFilter = filter;
        this.renderNotifications();
    }

    getNotificationStats() {
        const stats = {
            total: this.notifications.length,
            unread: this.notifications.filter(n => !n.read).length,
            byType: {}
        };

        // Count by type
        this.notifications.forEach(n => {
            const type = n.type || 'other';
            stats.byType[type] = (stats.byType[type] || 0) + 1;
        });

        return stats;
    }

    renderNotifications() {
        // Render notifications list
        const notificationsList = document.getElementById('notifications-list');
        if (notificationsList) {
            const stats = this.getNotificationStats();
            const unreadCount = stats.unread;
            const notificationsHeader = document.getElementById('notifications-header');
            if (notificationsHeader) {
                notificationsHeader.innerHTML = `
                    <h3>🔔 Notifiche Recenti</h3>
                    ${unreadCount > 0 ? `<span class="badge">${unreadCount} non lette</span>` : ''}
                `;
            }

            // Add filter buttons
            const filterSection = document.getElementById('notifications-filter');
            if (filterSection) {
                filterSection.innerHTML = `
                    <div class="notification-filters">
                        <button class="filter-btn ${this.notificationFilter === 'all' ? 'active' : ''}" onclick="app.filterNotifications('all')">
                            Tutte (${stats.total})
                        </button>
                        <button class="filter-btn ${this.notificationFilter === 'lesson-reminder' ? 'active' : ''}" onclick="app.filterNotifications('lesson-reminder')">
                            📚 Lezioni (${stats.byType['lesson-reminder'] || 0})
                        </button>
                        <button class="filter-btn ${this.notificationFilter === 'activity-reminder' ? 'active' : ''}" onclick="app.filterNotifications('activity-reminder')">
                            📋 Attività (${stats.byType['activity-reminder'] || 0})
                        </button>
                        <button class="filter-btn ${this.notificationFilter === 'custom-reminder' ? 'active' : ''}" onclick="app.filterNotifications('custom-reminder')">
                            ⏰ Promemoria (${stats.byType['custom-reminder'] || 0})
                        </button>
                        <button class="filter-btn ${this.notificationFilter === 'backup' ? 'active' : ''}" onclick="app.filterNotifications('backup')">
                            💾 Backup (${stats.byType['backup'] || 0})
                        </button>
                        <button class="filter-btn ${this.notificationFilter === 'system' ? 'active' : ''}" onclick="app.filterNotifications('system')">
                            ⚙️ Sistema (${stats.byType['system'] || 0})
                        </button>
                    </div>
                `;
            }

            // Filter notifications based on current filter
            let filteredNotifications = this.notifications;
            if (this.notificationFilter !== 'all') {
                filteredNotifications = this.notifications.filter(n => n.type === this.notificationFilter);
            }

            if (filteredNotifications.length === 0) {
                notificationsList.innerHTML = '<p class="empty-state">Nessuna notifica</p>';
            } else {
                notificationsList.innerHTML = filteredNotifications.slice(0, 50).map(notification => `
                    <div class="notification-item ${notification.read ? 'read' : 'unread'} notification-type-${notification.type || 'other'}">
                        <div class="notification-header">
                            <h4>${notification.title}</h4>
                            <span class="notification-time">${new Date(notification.createdAt).toLocaleString('it-IT')}</span>
                        </div>
                        <p>${notification.message}</p>
                        <div class="notification-actions">
                            ${!notification.read ? `<button class="btn btn-sm" onclick="app.markNotificationRead(${notification.id})">Segna come letta</button>` : ''}
                            <button class="btn btn-sm btn-danger" onclick="app.deleteNotification(${notification.id})">Elimina</button>
                        </div>
                    </div>
                `).join('');
            }
        }

        // Render reminders list
        const remindersList = document.getElementById('reminders-list');
        if (remindersList) {
            const activeReminders = this.reminders.filter(r => !r.dismissed);
            
            if (activeReminders.length === 0) {
                remindersList.innerHTML = '<p class="empty-state">Nessun promemoria attivo</p>';
            } else {
                remindersList.innerHTML = activeReminders.map(reminder => {
                    const reminderDate = new Date(reminder.dateTime);
                    const isPast = reminderDate < new Date();
                    
                    return `
                        <div class="reminder-item ${isPast ? 'past' : 'upcoming'}">
                            <div class="reminder-header">
                                <h4>${reminder.title}</h4>
                                <span class="reminder-time">${reminderDate.toLocaleString('it-IT')}</span>
                            </div>
                            ${reminder.message ? `<p>${reminder.message}</p>` : ''}
                            <div class="reminder-actions">
                                <button class="btn btn-sm" onclick="app.dismissReminder(${reminder.id})">Archivia</button>
                                <button class="btn btn-sm btn-danger" onclick="app.deleteReminder(${reminder.id})">Elimina</button>
                            </div>
                        </div>
                    `;
                }).join('');
            }
        }

        // Load notification settings into form
        const browserCheckbox = document.getElementById('notification-browser');
        if (browserCheckbox) {
            browserCheckbox.checked = this.notificationSettings.browserNotifications;
            document.getElementById('notification-email').checked = this.notificationSettings.emailNotifications;
            document.getElementById('notification-lesson-reminders').checked = this.notificationSettings.lessonReminders;
            document.getElementById('notification-24h').checked = this.notificationSettings.remindersBefore24h;
            document.getElementById('notification-1h').checked = this.notificationSettings.remindersBefore1h;
            
            const backupCheckbox = document.getElementById('notification-backup-reminders');
            if (backupCheckbox) {
                backupCheckbox.checked = this.notificationSettings.backupReminders;
            }
            const backupIntervalInput = document.getElementById('notification-backup-interval');
            if (backupIntervalInput) {
                backupIntervalInput.value = this.notificationSettings.backupReminderInterval || 7;
            }
            
            document.getElementById('notification-quiet-hours').checked = this.notificationSettings.quietHoursEnabled;
            document.getElementById('notification-quiet-start').value = this.notificationSettings.quietHoursStart;
            document.getElementById('notification-quiet-end').value = this.notificationSettings.quietHoursEnd;
        }
    }
}

// Initialize the application
const app = new DocentePlusPlus();<|MERGE_RESOLUTION|>--- conflicted
+++ resolved
@@ -11,9 +11,6 @@
         this.chatMessages = [];
         this.activeClass = '';
         this.selectedFile = null;
-<<<<<<< HEAD
-        this.materials = []; // Store uploaded materials/files
-=======
         this.evaluationCriteria = [];
         this.evaluationGrids = [];
         this.evaluations = [];
@@ -38,7 +35,6 @@
         this.notificationCheckInterval = null;
         this.scheduleView = 'weekly'; // weekly or daily
         this.currentScheduleDate = null; // Will be set to current/next weekday
->>>>>>> 5450a596
         this.init();
     }
 
@@ -58,14 +54,10 @@
         this.renderDashboard();
         this.renderLessons();
         this.renderStudents();
-<<<<<<< HEAD
-        this.renderMaterials();
-=======
         this.renderClasses();
         this.renderEvaluations();
         this.renderActivities();
         this.renderSchedule();
->>>>>>> 5450a596
         this.loadSettings();
         this.loadActiveClass();
         this.updateClassSelectors();
@@ -337,15 +329,9 @@
         });
         document.getElementById(tabName).classList.add('active');
 
-<<<<<<< HEAD
-        // Refresh materials when switching to materials tab
-        if (tabName === 'materials') {
-            this.renderMaterials();
-=======
         // Refresh notifications when switching to notifications tab
         if (tabName === 'notifications') {
             this.renderNotifications();
->>>>>>> 5450a596
         }
     }
 
@@ -459,36 +445,6 @@
 
         lessonsList.innerHTML = this.lessons
             .sort((a, b) => new Date(b.date) - new Date(a.date))
-<<<<<<< HEAD
-            .map(lesson => {
-                const linkedMaterials = lesson.materials ? 
-                    this.materials.filter(m => lesson.materials.includes(m.id)) : [];
-                
-                return `
-                    <div class="lesson-item">
-                        <h4>${lesson.title}</h4>
-                        <p><strong>Materia:</strong> ${lesson.subject}</p>
-                        <p><strong>Data:</strong> ${new Date(lesson.date).toLocaleDateString('it-IT')}</p>
-                        <p>${lesson.description || 'Nessuna descrizione'}</p>
-                        ${linkedMaterials.length > 0 ? `
-                            <div class="lesson-materials">
-                                <strong>📎 Materiali allegati:</strong>
-                                <ul class="materials-list-inline">
-                                    ${linkedMaterials.map(m => `
-                                        <li>
-                                            <button class="material-link-btn" onclick="app.downloadMaterial(${m.id})" aria-label="Scarica ${m.name}">
-                                                📄 ${m.name}
-                                            </button>
-                                            <button class="material-unlink-btn" onclick="app.unlinkMaterialFromLesson(${m.id}, ${lesson.id})" aria-label="Rimuovi ${m.name} dalla lezione" title="Rimuovi dalla lezione">✕</button>
-                                        </li>
-                                    `).join('')}
-                                </ul>
-                            </div>
-                        ` : ''}
-                        <div class="item-actions">
-                            <button class="btn btn-danger" onclick="app.deleteLesson(${lesson.id})">Elimina</button>
-                        </div>
-=======
             .map(lesson => `
                 <div class="lesson-item">
                     <h4>${lesson.title}</h4>
@@ -497,10 +453,9 @@
                     <p>${lesson.description || 'Nessuna descrizione'}</p>
                     <div class="item-actions">
                         <button class="btn btn-danger" onclick="app.deleteLesson(${lesson.id})">Elimina</button>
->>>>>>> 5450a596
                     </div>
-                `;
-            }).join('');
+                </div>
+            `).join('');
     }
 
     async generateLessonWithAI() {
@@ -658,49 +613,12 @@
         `).join('');
     }
 
-<<<<<<< HEAD
-    // AI Assistant methods
-    handleFileSelect(event) {
-        const file = event.target.files[0];
-        if (file) {
-            // Validate file size (max 5MB for localStorage compatibility)
-            const maxSize = 5 * 1024 * 1024; // 5MB
-            if (file.size > maxSize) {
-                alert('Il file è troppo grande. La dimensione massima è 5MB.');
-                event.target.value = '';
-                return;
-            }
-
-            // Validate file type
-            const allowedTypes = ['application/pdf', 'image/jpeg', 'image/jpg', 'image/png', 'text/plain', 
-                                  'application/msword', 'application/vnd.openxmlformats-officedocument.wordprocessingml.document'];
-            const allowedExtensions = ['.pdf', '.jpg', '.jpeg', '.png', '.txt', '.doc', '.docx'];
-            
-            const fileExtension = '.' + file.name.split('.').pop().toLowerCase();
-            if (!allowedExtensions.includes(fileExtension) && !allowedTypes.includes(file.type)) {
-                alert('Tipo di file non supportato. Sono accettati solo: PDF, immagini (JPG, PNG), TXT, DOC, DOCX');
-                event.target.value = '';
-                return;
-            }
-
-            this.selectedFile = file;
-            const displayElement = document.getElementById('selected-file-display');
-            displayElement.innerHTML = `
-                <div class="file-info">
-                    <span class="file-name">📄 ${file.name} (${this.formatFileSize(file.size)})</span>
-                    <button class="remove-file-btn" onclick="app.clearSelectedFile()" aria-label="Rimuovi file selezionato">Rimuovi</button>
-                </div>
-            `;
-            displayElement.classList.add('active');
-        }
-=======
     // Activity management methods
     showAddActivityForm() {
         document.getElementById('activity-form-title').textContent = 'Nuova Attività';
         document.getElementById('activity-edit-id').value = '';
         document.getElementById('add-activity-form').style.display = 'block';
         this.updateActivityFormSelectors();
->>>>>>> 5450a596
     }
 
     hideAddActivityForm() {
@@ -785,179 +703,9 @@
                 createdAt: new Date().toISOString()
             };
 
-<<<<<<< HEAD
-        const apiKey = localStorage.getItem('openrouter-api-key');
-
-        // Handle file upload first (before API key check)
-        let savedFileId = null;
-        if (this.selectedFile) {
-            try {
-                // Save file to materials
-                savedFileId = await this.saveFileMaterial(this.selectedFile, message);
-                const fileInfo = `📎 File salvato: ${this.selectedFile.name}`;
-                this.addChatMessage('system', fileInfo);
-                
-                // Add note about AI model compatibility
-                this.addChatMessage('system', 'Nota: Il file è stato salvato nei materiali. La maggior parte dei modelli OpenRouter non supporta l\'elaborazione diretta di file, ma il file è disponibile nella sezione materiali della lezione.');
-                
-                // Clear the selected file after saving
-                this.clearSelectedFile();
-            } catch (error) {
-                console.error('Error saving file:', error);
-                this.addChatMessage('system', `Errore nel salvataggio del file: ${error.message}`);
-                this.clearSelectedFile();
-            }
-        }
-        
-        // If there's a message to send to AI, check for API key
-        if (message) {
-            if (!apiKey) {
-                alert('Configura la tua API key di OpenRouter nelle impostazioni prima di usare l\'IA');
-                this.switchTab('settings');
-                return;
-            }
-
-            // Build user message with context
-            let userMessage = message;
-            if (this.activeClass) {
-                userMessage = `[Classe: ${this.activeClass}] ${message}`;
-            }
-
-            this.addChatMessage('user', message);
-=======
             this.activities.push(activity);
->>>>>>> 5450a596
-        }
-        
-        input.value = '';
-
-<<<<<<< HEAD
-        // Only call AI if there's a message and API key
-        if (message && apiKey) {
-            try {
-                const userMessage = this.activeClass ? `[Classe: ${this.activeClass}] ${message}` : message;
-                const response = await this.callOpenRouterAPI(userMessage, apiKey);
-                
-                if (response && response.content) {
-                    this.addChatMessage('ai', response.content);
-                }
-            } catch (error) {
-                console.error('Error calling AI:', error);
-                this.addChatMessage('system', `Errore: ${error.message}`);
-            }
-        }
-    }
-
-    async saveFileMaterial(file, description = '') {
-        return new Promise((resolve, reject) => {
-            const reader = new FileReader();
-            
-            reader.onload = (e) => {
-                try {
-                    const material = {
-                        id: Date.now(),
-                        name: file.name,
-                        type: file.type,
-                        size: file.size,
-                        data: e.target.result, // Base64 encoded data
-                        description: description,
-                        uploadedAt: new Date().toISOString(),
-                        linkedToClass: this.activeClass || null,
-                        linkedToLessonId: null // Can be linked later
-                    };
-                    
-                    this.materials.push(material);
-                    this.saveData();
-                    resolve(material.id);
-                } catch (error) {
-                    reject(error);
-                }
-            };
-            
-            reader.onerror = () => {
-                reject(new Error('Errore nella lettura del file'));
-            };
-            
-            reader.readAsDataURL(file);
-        });
-    }
-
-    deleteMaterial(materialId) {
-        if (confirm('Sei sicuro di voler eliminare questo materiale?')) {
-            this.materials = this.materials.filter(m => m.id !== materialId);
-            
-            // Remove references from lessons
-            this.lessons.forEach(lesson => {
-                if (lesson.materials && lesson.materials.includes(materialId)) {
-                    lesson.materials = lesson.materials.filter(id => id !== materialId);
-                }
-            });
-            
-            this.saveData();
-            this.renderMaterials();
-        }
-    }
-
-    linkMaterialToLesson(materialId, lessonId) {
-        const lesson = this.lessons.find(l => l.id === lessonId);
-        if (lesson) {
-            if (!lesson.materials) {
-                lesson.materials = [];
-            }
-            if (!lesson.materials.includes(materialId)) {
-                lesson.materials.push(materialId);
-            }
-            
-            const material = this.materials.find(m => m.id === materialId);
-            if (material) {
-                material.linkedToLessonId = lessonId;
-            }
-            
-            this.saveData();
-            this.renderLessons();
-            this.renderMaterials();
-        }
-    }
-
-    unlinkMaterialFromLesson(materialId, lessonId) {
-        const lesson = this.lessons.find(l => l.id === lessonId);
-        if (lesson && lesson.materials) {
-            lesson.materials = lesson.materials.filter(id => id !== materialId);
-            
-            const material = this.materials.find(m => m.id === materialId);
-            if (material && material.linkedToLessonId === lessonId) {
-                material.linkedToLessonId = null;
-            }
-            
-            this.saveData();
-            this.renderLessons();
-            this.renderMaterials();
-        }
-    }
-
-    downloadMaterial(materialId) {
-        const material = this.materials.find(m => m.id === materialId);
-        if (!material) return;
-
-        const link = document.createElement('a');
-        link.href = material.data;
-        link.download = material.name;
-        link.click();
-    }
-
-    renderMaterials() {
-        const materialsList = document.getElementById('materials-list');
-        if (!materialsList) return;
-
-        if (this.materials.length === 0) {
-            materialsList.innerHTML = `
-                <div class="empty-state">
-                    <h3>Nessun materiale caricato</h3>
-                    <p>I file caricati tramite la chat IA appariranno qui</p>
-                </div>
-            `;
-            return;
-=======
+        }
+
         this.saveData();
         this.renderActivities();
         this.renderDashboard();
@@ -981,42 +729,7 @@
             this.saveData();
             this.renderActivities();
             this.renderDashboard();
->>>>>>> 5450a596
-        }
-
-        materialsList.innerHTML = this.materials
-            .sort((a, b) => new Date(b.uploadedAt) - new Date(a.uploadedAt))
-            .map(material => {
-                const linkedLesson = material.linkedToLessonId ? 
-                    this.lessons.find(l => l.id === material.linkedToLessonId) : null;
-                
-                return `
-                    <div class="material-item">
-                        <div class="material-header">
-                            <h4>📎 ${material.name}</h4>
-                            <span class="material-size">${this.formatFileSize(material.size)}</span>
-                        </div>
-                        ${material.description ? `<p class="material-description">${material.description}</p>` : ''}
-                        <div class="material-meta">
-                            <span>📅 ${new Date(material.uploadedAt).toLocaleDateString('it-IT')}</span>
-                            ${material.linkedToClass ? `<span>🎯 Classe: ${material.linkedToClass}</span>` : ''}
-                            ${linkedLesson ? `<span>📚 Lezione: ${linkedLesson.title}</span>` : ''}
-                        </div>
-                        <div class="material-actions">
-                            <button class="btn btn-primary" onclick="app.downloadMaterial(${material.id})" aria-label="Scarica ${material.name}">📥 Scarica</button>
-                            ${!material.linkedToLessonId ? `
-                                <select onchange="if(this.value) app.linkMaterialToLesson(${material.id}, parseInt(this.value))" class="lesson-link-select" aria-label="Collega a lezione">
-                                    <option value="">Collega a lezione...</option>
-                                    ${this.lessons.map(l => `<option value="${l.id}">${l.title}</option>`).join('')}
-                                </select>
-                            ` : `
-                                <button class="btn btn-secondary" onclick="app.unlinkMaterialFromLesson(${material.id}, ${material.linkedToLessonId})" aria-label="Scollega dalla lezione">🔗 Scollega</button>
-                            `}
-                            <button class="btn btn-danger" onclick="app.deleteMaterial(${material.id})" aria-label="Elimina ${material.name}">🗑️ Elimina</button>
-                        </div>
-                    </div>
-                `;
-            }).join('');
+        }
     }
 
     filterActivities(filterType) {
@@ -3181,21 +2894,6 @@
             });
         }
 
-<<<<<<< HEAD
-    // Data persistence methods
-    saveData() {
-        localStorage.setItem('docente-plus-lessons', JSON.stringify(this.lessons));
-        localStorage.setItem('docente-plus-students', JSON.stringify(this.students));
-        localStorage.setItem('docente-plus-materials', JSON.stringify(this.materials));
-        localStorage.setItem('docente-plus-chat-messages', JSON.stringify(this.chatMessages));
-    }
-
-    loadData() {
-        const lessonsData = localStorage.getItem('docente-plus-lessons');
-        const studentsData = localStorage.getItem('docente-plus-students');
-        const materialsData = localStorage.getItem('docente-plus-materials');
-        const chatMessagesData = localStorage.getItem('docente-plus-chat-messages');
-=======
         // Footer with privacy note
         const pageCount = doc.internal.getNumberOfPages();
         for (let i = 1; i <= pageCount; i++) {
@@ -3245,7 +2943,6 @@
             const wsClasses = XLSX.utils.aoa_to_sheet(classesData);
             XLSX.utils.book_append_sheet(wb, wsClasses, 'Classi');
         }
->>>>>>> 5450a596
 
         // Students sheet
         if (data.students.length > 0) {
@@ -3284,46 +2981,6 @@
             const wsLessons = XLSX.utils.aoa_to_sheet(lessonsData);
             XLSX.utils.book_append_sheet(wb, wsLessons, 'Lezioni');
         }
-<<<<<<< HEAD
-
-        if (materialsData) {
-            try {
-                this.materials = JSON.parse(materialsData);
-            } catch (e) {
-                console.error('Error loading materials:', e);
-                this.materials = [];
-            }
-        }
-
-        if (chatMessagesData) {
-            try {
-                this.chatMessages = JSON.parse(chatMessagesData);
-                // Restore chat messages to UI
-                this.chatMessages.forEach(msg => {
-                    const messagesContainer = document.getElementById('chat-messages');
-                    if (messagesContainer) {
-                        const messageDiv = document.createElement('div');
-                        messageDiv.className = `message ${msg.type}`;
-                        messageDiv.textContent = msg.content;
-                        messagesContainer.appendChild(messageDiv);
-                    }
-                });
-            } catch (e) {
-                console.error('Error loading chat messages:', e);
-                this.chatMessages = [];
-            }
-        }
-    }
-
-    exportData() {
-        const data = {
-            lessons: this.lessons,
-            students: this.students,
-            materials: this.materials,
-            chatMessages: this.chatMessages,
-            exportDate: new Date().toISOString()
-        };
-=======
 
         // Activities sheet
         if (data.activities && data.activities.length > 0) {
@@ -3347,7 +3004,6 @@
             const wsActivities = XLSX.utils.aoa_to_sheet(activitiesData);
             XLSX.utils.book_append_sheet(wb, wsActivities, 'Attività');
         }
->>>>>>> 5450a596
 
         // Evaluations sheet
         if (data.evaluations.length > 0) {
@@ -3522,13 +3178,6 @@
                     if (data.students) {
                         this.students = data.students;
                     }
-<<<<<<< HEAD
-                    if (data.materials) {
-                        this.materials = data.materials;
-                    }
-                    if (data.chatMessages) {
-                        this.chatMessages = data.chatMessages;
-=======
                     if (data.classes) {
                         this.classes = data.classes;
                     }
@@ -3570,15 +3219,11 @@
                         if (profile.schoolYear) localStorage.setItem('school-year', profile.schoolYear);
                         if (profile.schoolYearStart) localStorage.setItem('school-year-start', profile.schoolYearStart);
                         if (profile.schoolYearEnd) localStorage.setItem('school-year-end', profile.schoolYearEnd);
->>>>>>> 5450a596
                     }
                     
                     this.saveData();
                     this.renderLessons();
                     this.renderStudents();
-<<<<<<< HEAD
-                    this.renderMaterials();
-=======
                     this.renderClasses();
                     this.renderActivities();
                     this.renderSchedule();
@@ -3586,7 +3231,6 @@
                     this.renderNotifications();
                     this.updateClassSelectors();
                     this.loadSettings();
->>>>>>> 5450a596
                     this.renderDashboard();
                     
                     // Create import success notification
