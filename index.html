<!DOCTYPE html>
<html lang="it">
<head>
    <meta charset="UTF-8">
    <meta name="viewport" content="width=device-width, initial-scale=1.0">
    <meta name="description" content="Web app per la gestione della didattica dell'insegnante potenziata da IA OpenRouter">
    <meta name="theme-color" content="#8657FF">
    <title>Docente++ - Gestione Didattica con IA</title>
    
    <!-- PWA Manifest -->
    <link rel="manifest" href="manifest.json">
    
    <!-- Icons for iOS & PWA -->
    <link rel="apple-touch-icon" href="icons/icon-192x192.png">
    <meta name="mobile-web-app-capable" content="yes">
    <meta name="apple-mobile-web-app-status-bar-style" content="default">
    <meta name="apple-mobile-web-app-title" content="Docente++">
    
    <!-- Favicon -->
    <link rel="icon" type="image/png" sizes="192x192" href="icons/icon-192x192.png">
    <link rel="icon" type="image/png" sizes="512x512" href="icons/icon-512x512.png">
    
    <!-- Material Design Icons -->
    <link href="fonts/material-icons.css" rel="stylesheet">
    <!-- Material Symbols -->
    <link href="https://fonts.googleapis.com/css2?family=Material+Symbols+Outlined:opsz,wght,FILL,GRAD@20..48,100..700,0..1,-50..200" rel="stylesheet">
    <!-- Roboto Font -->
    <link href="fonts/roboto.css" rel="stylesheet">
    
    <!-- Styles -->
    <link rel="stylesheet" href="styles.css">
<<<<<<< HEAD
    <!-- MD3 Expressive Theme -->
    <link rel="stylesheet" href="src/styles/theme-md3-expressive.css">
    <link rel="stylesheet" href="src/styles/generated-md3-expressive.css">
=======
    <!-- MD3 Theme Styles -->
    <link rel="stylesheet" href="src/styles/generated-md3-expressive.css">
    <link rel="stylesheet" href="src/styles/theme-md3-expressive.css">
    <!-- Common Page Styles -->
    <link rel="stylesheet" href="src/styles/common-page.css">
    <!-- Theme Switcher Component -->
    <link rel="stylesheet" href="src/components/ThemeSwitcher.css">
>>>>>>> e2f66528
    <!-- Schedule Component Styles -->
    <link rel="stylesheet" href="css/schedule-theme.css">
    <link rel="stylesheet" href="css/schedule-component.css">
    <!-- Import System Styles -->
    <link rel="stylesheet" href="css/import-system.css">
    <!-- Floating AI Assistant Styles -->
    <link rel="stylesheet" href="css/floating-assistant.css">
    
    <!-- Third-party libraries for document processing -->
    <script src="libs/papaparse.min.js"></script>
    <script src="libs/xlsx.full.min.js"></script>
    <script src="libs/jszip.min.js"></script>
    
    <!-- Note: PDF/Excel/ZIP libraries can be loaded dynamically when needed to avoid ES6 module conflicts -->
    <!--
    <script>
        // Dynamically load third-party libraries to avoid ES6 module strict mode conflicts
        function loadScript(src) {
            return new Promise((resolve, reject) => {
                const script = document.createElement('script');
                script.src = src;
                script.onload = resolve;
                script.onerror = reject;
                document.head.appendChild(script);
            });
        }
        
        // Load libraries after DOM is ready
        window.addEventListener('DOMContentLoaded', () => {
            Promise.all([
                loadScript('libs/papaparse.min.js'),
                loadScript('libs/jszip.min.js'),
                loadScript('libs/jspdf.umd.min.js').then(() => loadScript('libs/jspdf.plugin.autotable.min.js')),
                loadScript('libs/xlsx.full.min.js')
            ]).catch(err => console.error('Error loading libraries:', err));
        });
    </script>
    -->
</head>
<body>
    <!-- Onboarding Modal -->
    <div id="onboarding-modal" class="modal" style="display: none;">
        <div class="modal-content">
            <h2>Benvenuto in Docente++</h2>
            <p>Configura il tuo profilo per iniziare</p>
            <form id="onboarding-form">
                <div class="form-group">
                    <label for="onboarding-first-name">Nome *</label>
                    <input type="text" id="onboarding-first-name" required>
                </div>
                <div class="form-group">
                    <label for="onboarding-last-name">Cognome</label>
                    <input type="text" id="onboarding-last-name">
                </div>
                <div class="form-group">
                    <label for="onboarding-school-year">Anno Scolastico</label>
                    <input type="text" id="onboarding-school-year" placeholder="2024/2025">
                </div>
                <div class="form-actions">
                    <button type="submit" class="btn btn-primary">Inizia ad Usare Docente++</button>
                </div>
            </form>
            <p style="margin-top: 16px; color: var(--md-text-secondary); font-size: var(--font-size-sm);">
                <span class="material-symbols-outlined" style="font-size: 16px; vertical-align: middle;">info</span>
                Il completamento del profilo è necessario per accedere all'applicazione.
            </p>
        </div>
    </div>

    <!-- Profile Notice - Small, non-invasive text reminder -->
    <div id="onboarding-incomplete-banner" class="profile-notice" style="display: none;">
        <div class="profile-notice-content">
            <span class="material-symbols-outlined">info</span>
            <span class="profile-notice-text">Profilo incompleto. <a href="#settings" onclick="window.app.switchTab('settings'); return false;">Completa dalle Impostazioni</a></span>
        </div>
    </div>

    <!-- Main Header -->
    <header id="app-header">
        <div class="header-content">
            <button id="menu-toggle" class="menu-toggle icon-btn" title="Menu" aria-label="Apri menu navigazione">
                <span class="material-symbols-outlined">menu</span>
            </button>
            <h1>Docente++</h1>
        </div>
    </header>

    <!-- Notification Center Dropdown -->
    <div id="notification-center" class="notification-center" style="display: none;">
        <div class="notification-center-header">
            <h3>Notifiche</h3>
            <div class="notification-center-actions">
                <button id="notification-filter-btn" class="icon-btn-sm" title="Filtri">
                    <span class="material-symbols-outlined">filter_list</span>
                </button>
                <button id="notification-mark-all-read-btn" class="icon-btn-sm" title="Segna tutte come lette">
                    <span class="material-symbols-outlined">done_all</span>
                </button>
                <button id="notification-settings-btn" class="icon-btn-sm" title="Impostazioni notifiche">
                    <span class="material-symbols-outlined">settings</span>
                </button>
            </div>
        </div>
        <div id="notification-filter-tabs" class="notification-filter-tabs" style="display: none;">
            <button class="notification-filter-tab active" data-filter="all">Tutte</button>
            <button class="notification-filter-tab" data-filter="unread">Non lette</button>
            <button class="notification-filter-tab" data-filter="important">Importanti</button>
            <button class="notification-filter-tab" data-filter="completed">Completate</button>
        </div>
        <div id="notification-center-content" class="notification-center-content" data-filter="all">
            <!-- Notifications will be rendered here -->
        </div>
    </div>

    <!-- Menu Backdrop for Mobile -->
    <div id="menu-backdrop" class="menu-backdrop"></div>

    <!-- Sidebar Navigation -->
    <aside id="main-nav" class="sidebar">
        <nav class="sidebar-nav">
            <button class="nav-item" data-tab="home">
                <span class="material-symbols-outlined">home</span>
                <span class="nav-label">Home</span>
            </button>
            <button class="nav-item" data-tab="inClasse">
                <span class="material-symbols-outlined">school</span>
                <span class="nav-label">In Classe</span>
            </button>
            <button class="nav-item" data-tab="lessons">
                <span class="material-symbols-outlined">menu_book</span>
                <span class="nav-label">Lezioni</span>
            </button>
            <button class="nav-item" data-tab="students">
                <span class="material-symbols-outlined">group</span>
                <span class="nav-label">Studenti</span>
            </button>
            <button class="nav-item" data-tab="classes">
                <span class="material-symbols-outlined">school</span>
                <span class="nav-label">Classi</span>
            </button>
            <button class="nav-item" data-tab="activities">
                <span class="material-symbols-outlined">assignment</span>
                <span class="nav-label">Attività</span>
            </button>
            <button class="nav-item" data-tab="evaluations">
                <span class="material-symbols-outlined">assessment</span>
                <span class="nav-label">Valutazioni</span>
            </button>
            <button class="nav-item" data-tab="schedule">
                <span class="material-symbols-outlined">calendar_month</span>
                <span class="nav-label">Orario</span>
            </button>
            <button class="nav-item" data-tab="agenda">
                <span class="material-symbols-outlined">event</span>
                <span class="nav-label">Agenda</span>
            </button>
            <button class="nav-item" data-tab="aiAssistant">
                <span class="material-symbols-outlined">psychology</span>
                <span class="nav-label">Assistente IA</span>
            </button>
            <button class="nav-item" data-tab="documentImport">
                <span class="material-symbols-outlined">upload_file</span>
                <span class="nav-label">Importa Documenti</span>
            </button>
            
            <div class="nav-divider"></div>
            
            <!-- Settings with submenu -->
            <div class="nav-submenu-container" id="settings-submenu-container">
                <button class="nav-item" id="settings-menu-toggle" aria-expanded="false" aria-controls="settings-submenu">
                    <span class="material-symbols-outlined">settings</span>
                    <span class="nav-label">Impostazioni</span>
                    <span class="material-symbols-outlined expand-icon">expand_more</span>
                </button>
                <div class="nav-submenu" id="settings-submenu" role="group" aria-label="Menu impostazioni">
                    <button class="nav-submenu-item" data-tab="settings" data-section="profile">
                        <span class="material-symbols-outlined">person</span>
                        <span class="nav-label">Profilo</span>
                    </button>
                    <button class="nav-submenu-item" data-tab="settings" data-section="preferences">
                        <span class="material-symbols-outlined">tune</span>
                        <span class="nav-label">Preferenze</span>
                    </button>
                    <button class="nav-submenu-item" data-tab="settings" data-section="privacy">
                        <span class="material-symbols-outlined">lock</span>
                        <span class="nav-label">Privacy</span>
                    </button>
                    <button class="nav-submenu-item" data-tab="settings" data-section="notifications">
                        <span class="material-symbols-outlined">notifications</span>
                        <span class="nav-label">Notifiche</span>
                    </button>
                    <button class="nav-submenu-item" data-tab="settings" data-section="backup">
                        <span class="material-symbols-outlined">backup</span>
                        <span class="nav-label">Backup & Ripristino</span>
                    </button>
                    <button class="nav-submenu-item" data-tab="settings" data-section="theme">
                        <span class="material-symbols-outlined">palette</span>
                        <span class="nav-label">Tema</span>
                    </button>
                </div>
            </div>
            
            <button class="nav-item" id="notification-bell-btn-sidebar" title="Centro Notifiche" aria-label="Apri centro notifiche">
                <span class="material-symbols-outlined">notifications</span>
                <span class="nav-label">Notifiche</span>
                <span id="notification-badge-sidebar" class="notification-badge" style="display: none;">0</span>
            </button>
        </nav>
    </aside>

    <!-- Main Content Area -->
    <main>
        <!-- Home Tab - New Landing Page -->
        <div id="home" class="tab-content">
            <div class="landing-page">
                <div class="landing-header">
                    <h2>Benvenuto in Docente++</h2>
                    <p class="landing-subtitle">Scegli dove vuoi andare</p>
                </div>
                
                <!-- Quick Access Cards -->
                <div class="landing-cards">
                    <button class="landing-card landing-card-primary" onclick="window.app.switchTab('inClasse')">
                        <span class="material-symbols-outlined landing-card-icon">school</span>
                        <h3>Entra in Classe</h3>
                        <p>Gestisci le tue classi e gli studenti</p>
                    </button>
                    
                    <button class="landing-card landing-card-secondary" onclick="window.app.switchTab('lessons')">
                        <span class="material-symbols-outlined landing-card-icon">menu_book</span>
                        <h3>Sala Docenti</h3>
                        <p>Pianifica lezioni e attività didattiche</p>
                    </button>
                    
                    <button class="landing-card landing-card-tertiary" onclick="window.app.switchTab('evaluations')">
                        <span class="material-symbols-outlined landing-card-icon">assessment</span>
                        <h3>Consigli e Scrutini</h3>
                        <p>Valutazioni e analisi degli studenti</p>
                    </button>
                </div>
                
                <!-- Secondary Quick Access -->
                <div class="landing-section">
                    <h3>Accesso Rapido</h3>
                    <div class="landing-quick-links">
                        <button class="quick-link-btn" onclick="window.app.switchTab('schedule')">
                            <span class="material-symbols-outlined">calendar_month</span>
                            <span>Orario</span>
                        </button>
                        <button class="quick-link-btn" onclick="window.app.switchTab('agenda')">
                            <span class="material-symbols-outlined">event</span>
                            <span>Agenda</span>
                        </button>
                        <button class="quick-link-btn" onclick="window.app.switchTab('activities')">
                            <span class="material-symbols-outlined">assignment</span>
                            <span>Attività</span>
                        </button>
                        <button class="quick-link-btn" onclick="window.app.switchTab('aiAssistant')">
                            <span class="material-symbols-outlined">psychology</span>
                            <span>Assistente IA</span>
                        </button>
                    </div>
                </div>
                
                <!-- Dashboard Summary -->
                <div class="landing-section">
                    <h3>Riepilogo</h3>
                    <div class="landing-stats">
                        <div class="landing-stat-card">
                            <span class="material-symbols-outlined">menu_book</span>
                            <div class="landing-stat-content">
                                <span class="landing-stat-value" id="home-lesson-count">0</span>
                                <span class="landing-stat-label">Lezioni</span>
                            </div>
                        </div>
                        <div class="landing-stat-card">
                            <span class="material-symbols-outlined">group</span>
                            <div class="landing-stat-content">
                                <span class="landing-stat-value" id="home-student-count">0</span>
                                <span class="landing-stat-label">Studenti</span>
                            </div>
                        </div>
                        <div class="landing-stat-card">
                            <span class="material-symbols-outlined">assignment</span>
                            <div class="landing-stat-content">
                                <span class="landing-stat-value" id="home-activity-count">0</span>
                                <span class="landing-stat-label">Attività</span>
                            </div>
                        </div>
                        <div class="landing-stat-card">
                            <span class="material-symbols-outlined">assessment</span>
                            <div class="landing-stat-content">
                                <span class="landing-stat-value" id="home-evaluation-count">0</span>
                                <span class="landing-stat-label">Valutazioni</span>
                            </div>
                        </div>
                    </div>
                </div>
            </div>
        </div>

        <!-- In Classe Tab -->
        <div id="inClasse" class="tab-content app-page">
            <div id="in-classe-container">
                <!-- InClasse page content will be loaded here -->
            </div>
        </div>

        <!-- Lessons Tab -->
        <div id="lessons" class="tab-content">
            <h2>Gestione Lezioni</h2>
            <button class="btn btn-primary" onclick="window.app.newLesson()">
                <span class="material-symbols-outlined">add</span>
                Nuova Lezione
            </button>
            <div id="lessons-list"></div>
        </div>

        <!-- Students Tab -->
        <div id="students" class="tab-content">
            <h2>Gestione Studenti</h2>
            <div style="margin-bottom: 16px; display: flex; gap: 8px; flex-wrap: wrap;">
                <button class="btn btn-primary" onclick="window.app.newStudent()">
                    <span class="material-symbols-outlined">person_add</span>
                    Nuovo Studente
                </button>
                <button class="btn btn-secondary" onclick="window.app.exportStudentsCSV()">
                    <span class="material-symbols-outlined">download</span>
                    Esporta CSV
                </button>
                <label class="btn btn-secondary" style="cursor: pointer;">
                    <span class="material-symbols-outlined">upload</span>
                    Importa CSV
                    <input type="file" id="import-csv-input" accept=".csv" style="display:none;" onchange="window.app.importStudentsCSV(this.files[0])">
                </label>
            </div>
            <div id="students-list"></div>
        </div>

        <!-- Classes Tab -->
        <div id="classes" class="tab-content">
            <h2>Gestione Classi</h2>
            <button class="btn btn-primary" onclick="window.app.newClass()">
                <span class="material-symbols-outlined">add</span>
                Nuova Classe
            </button>
            <div id="classes-list"></div>
        </div>

        <!-- Activities Tab -->
        <div id="activities" class="tab-content">
            <h2>Gestione Attività</h2>
            <button class="btn btn-primary" onclick="window.app.newActivity()">
                <span class="material-symbols-outlined">add</span>
                Nuova Attività
            </button>
            <div id="activities-list"></div>
        </div>

        <!-- Evaluations Tab -->
        <div id="evaluations" class="tab-content">
            <h2>Gestione Valutazioni</h2>
            <button class="btn btn-primary" onclick="window.app.newEvaluation()">
                <span class="material-symbols-outlined">add</span>
                Nuova Valutazione
            </button>
            <div id="evaluations-list"></div>
        </div>

        <!-- Schedule Tab -->
        <div id="schedule" class="tab-content">
            <h2>Orario Settimanale</h2>
            <div id="schedule-view"></div>
        </div>

        <!-- Agenda Tab -->
        <div id="agenda" class="tab-content">
            <h2>Agenda</h2>
            <div class="agenda-header">
                <button class="btn btn-primary" onclick="window.app.newEvent()">
                    <span class="material-symbols-outlined">add</span>
                    Nuovo Evento
                </button>
            </div>
            
            <!-- Smart Suggestions -->
            <div id="agenda-suggestions" class="agenda-suggestions-container">
                <h3>💡 Suggerimenti Smart</h3>
                <div id="agenda-suggestions-list"></div>
            </div>
            
            <!-- View Controls -->
            <div class="agenda-controls">
                <div class="agenda-nav">
                    <button class="btn btn-sm btn-secondary" onclick="window.app.navigateAgenda('prev')">
                        <span class="material-symbols-outlined">chevron_left</span>
                        Indietro
                    </button>
                    <button class="btn btn-sm btn-primary" onclick="window.app.navigateAgenda('today')">
                        <span class="material-symbols-outlined">today</span>
                        Oggi
                    </button>
                    <button class="btn btn-sm btn-secondary" onclick="window.app.navigateAgenda('next')">
                        Avanti
                        <span class="material-symbols-outlined">chevron_right</span>
                    </button>
                </div>
                <div class="agenda-view-toggle">
                    <button class="btn btn-sm" id="agenda-view-daily" onclick="window.app.toggleAgendaView('daily')">
                        <span class="material-symbols-outlined">view_day</span>
                        Giorno
                    </button>
                    <button class="btn btn-sm" id="agenda-view-weekly" onclick="window.app.toggleAgendaView('weekly')">
                        <span class="material-symbols-outlined">view_week</span>
                        Settimana
                    </button>
                </div>
            </div>
            
            <!-- Agenda View -->
            <div id="agenda-view"></div>
        </div>

        <!-- AI Assistant Tab -->
        <div id="aiAssistant" class="tab-content">
            <h2>Assistente IA</h2>
            <div id="ai-chat-container">
                <div id="ai-chat-messages"></div>
                <div class="ai-chat-input-area">
                    <input type="text" id="ai-chat-input" placeholder="Chiedimi qualcosa...">
                    <button id="ai-chat-send">Invia</button>
                </div>
            </div>
        </div>

        <!-- Document Import Tab -->
        <div id="documentImport" class="tab-content">
            <h2>Importa Documenti</h2>
            <div class="import-area">
                <input type="file" id="pdf-upload" accept=".pdf,.txt,.csv,.xlsx,.json">
                <label for="pdf-upload">Carica un documento</label>
            </div>
        </div>

        <!-- Settings Tab -->
        <div id="settings" class="tab-content">
            <h2>Impostazioni</h2>
            
            <!-- Theme Settings Section (NEW: Moved from sidebar to settings) -->
            <div class="settings-section" data-settings-section="theme">
                <h3>🎨 Aspetto e Tema</h3>
                <form id="theme-settings-form">
                    <div class="form-group">
                        <label for="theme-mode-select">Modalità Tema</label>
                        <select id="theme-mode-select" required>
                            <option value="auto">Automatico (segue il sistema)</option>
                            <option value="light">Chiaro</option>
                            <option value="dark">Scuro</option>
                        </select>
                        <p class="help-text">Scegli come visualizzare l'interfaccia. La modalità automatica segue le preferenze del tuo sistema operativo.</p>
                    </div>
                    
                    <div class="form-group">
                        <label for="theme-color-select">Colore Principale</label>
                        <select id="theme-color-select">
                            <option value="lilac">Lilla (predefinito)</option>
                            <option value="purple">Viola</option>
                            <option value="teal">Teal</option>
                            <option value="orange">Arancione</option>
                            <option value="blue">Blu</option>
                            <option value="teal">Teal</option>
                            <option value="green">Verde</option>
                            <option value="red">Rosso</option>
                            <option value="indigo">Indaco</option>
                            <option value="pink">Rosa</option>
                            <option value="red">Rosso</option>
                            <option value="indigo">Indaco</option>
                        </select>
                        <p class="help-text">Personalizza il colore principale dell'interfaccia secondo lo stile MD3 Expressive</p>
                    </div>
                    
                    <div class="form-actions">
                        <button type="submit" class="btn btn-primary">
                            <span class="material-symbols-outlined">save</span>
                            Salva Tema
                        </button>
                        <button type="button" class="btn btn-secondary" id="theme-picker-btn-settings">
                            <span class="material-symbols-outlined">palette</span>
                            Anteprima Avanzata
                        </button>
                    </div>
                </form>
            </div>
            
            <!-- Profile Section (NEW: Enhanced with email) -->
            <div class="settings-section" data-settings-section="profile">
                <h3>👤 Profilo Docente</h3>
                <form id="profile-settings-form">
                    <div class="form-group">
                        <label for="profile-first-name">Nome *</label>
                        <input type="text" id="profile-first-name" required placeholder="Es: Mario">
                        <p class="help-text">Il tuo nome</p>
                    </div>
                    <div class="form-group">
                        <label for="profile-last-name">Cognome</label>
                        <input type="text" id="profile-last-name" placeholder="Es: Rossi">
                        <p class="help-text">Il tuo cognome (opzionale)</p>
                    </div>
                    <div class="form-group">
                        <label for="profile-email">Email</label>
                        <input type="email" id="profile-email" placeholder="mario.rossi@scuola.it">
                        <p class="help-text">La tua email (opzionale)</p>
                    </div>
                    <button type="submit" class="btn btn-primary">
                        <span class="material-symbols-outlined">save</span>
                        Salva Profilo
                    </button>
                </form>
            </div>
            
            <!-- Discipline/Subject Association Section (NEW) -->
            <div class="settings-section" data-settings-section="profile">
                <h3>📚 Discipline Insegnate</h3>
                <form id="disciplines-settings-form">
                    <div class="form-group">
                        <label>Seleziona le discipline che insegni</label>
                        <div class="checkbox-group" id="disciplines-checkbox-group">
                            <label><input type="checkbox" class="discipline-checkbox" value="Italiano"> Italiano</label>
                            <label><input type="checkbox" class="discipline-checkbox" value="Storia"> Storia</label>
                            <label><input type="checkbox" class="discipline-checkbox" value="Geografia"> Geografia</label>
                            <label><input type="checkbox" class="discipline-checkbox" value="Matematica"> Matematica</label>
                            <label><input type="checkbox" class="discipline-checkbox" value="Scienze"> Scienze</label>
                            <label><input type="checkbox" class="discipline-checkbox" value="Inglese"> Inglese</label>
                            <label><input type="checkbox" class="discipline-checkbox" value="Francese"> Francese</label>
                            <label><input type="checkbox" class="discipline-checkbox" value="Spagnolo"> Spagnolo</label>
                            <label><input type="checkbox" class="discipline-checkbox" value="Tedesco"> Tedesco</label>
                            <label><input type="checkbox" class="discipline-checkbox" value="Arte e Immagine"> Arte e Immagine</label>
                            <label><input type="checkbox" class="discipline-checkbox" value="Musica"> Musica</label>
                            <label><input type="checkbox" class="discipline-checkbox" value="Educazione Fisica"> Educazione Fisica</label>
                            <label><input type="checkbox" class="discipline-checkbox" value="Tecnologia"> Tecnologia</label>
                            <label><input type="checkbox" class="discipline-checkbox" value="Religione"> Religione</label>
                            <label><input type="checkbox" class="discipline-checkbox" value="Informatica"> Informatica</label>
                            <label><input type="checkbox" class="discipline-checkbox" value="Fisica"> Fisica</label>
                            <label><input type="checkbox" class="discipline-checkbox" value="Chimica"> Chimica</label>
                            <label><input type="checkbox" class="discipline-checkbox" value="Filosofia"> Filosofia</label>
                            <label><input type="checkbox" class="discipline-checkbox" value="Latino"> Latino</label>
                            <label><input type="checkbox" class="discipline-checkbox" value="Greco"> Greco</label>
                        </div>
                        <p class="help-text">Le discipline selezionate saranno disponibili per la pianificazione delle lezioni e verranno utilizzate per filtrare l'orario personale.</p>
                        <p class="help-text" style="margin-top: 8px;">💡 <strong>Nota:</strong> Se non selezioni alcuna disciplina, tutte le discipline saranno disponibili.</p>
                    </div>
                    
                    <button type="submit" class="btn btn-primary">
                        <span class="material-symbols-outlined">save</span>
                        Salva Discipline
                    </button>
                </form>
            </div>
            
            <!-- School Year Configuration (NEW: Dropdown selection) -->
            <div class="settings-section" data-settings-section="preferences">
                <h3>🎓 Anno Scolastico</h3>
                <form id="school-year-settings-form">
                    <div class="form-group">
                        <label for="school-year-select">Anno Scolastico *</label>
                        <select id="school-year-select" required>
                            <option value="">-- Seleziona Anno Scolastico --</option>
                            <option value="2023/2024">2023/2024</option>
                            <option value="2024/2025">2024/2025</option>
                            <option value="2025/2026">2025/2026</option>
                            <option value="2026/2027">2026/2027</option>
                            <option value="2027/2028">2027/2028</option>
                        </select>
                        <p class="help-text">Seleziona l'anno scolastico corrente</p>
                    </div>
                    
                    <button type="submit" class="btn btn-primary">
                        <span class="material-symbols-outlined">save</span>
                        Salva Anno Scolastico
                    </button>
                </form>
            </div>
            
            <!-- Class Management (NEW: Section and class generation) -->
            <div class="settings-section">
                <h3>🏫 Gestione Classi</h3>
                <form id="class-management-form">
                    <div class="form-group">
                        <label>Sezioni Disponibili</label>
                        <div class="checkbox-group">
                            <label><input type="checkbox" class="section-checkbox" value="A" checked> Sezione A</label>
                            <label><input type="checkbox" class="section-checkbox" value="B" checked> Sezione B</label>
                            <label><input type="checkbox" class="section-checkbox" value="C"> Sezione C</label>
                            <label><input type="checkbox" class="section-checkbox" value="D"> Sezione D</label>
                            <label><input type="checkbox" class="section-checkbox" value="E"> Sezione E</label>
                        </div>
                        <p class="help-text">Seleziona le sezioni presenti nella tua scuola</p>
                    </div>
                    
                    <div class="form-group">
                        <label for="class-levels">Anni Scolastici (livelli)</label>
                        <div class="checkbox-group">
                            <label><input type="checkbox" class="level-checkbox" value="1" checked> 1° Anno</label>
                            <label><input type="checkbox" class="level-checkbox" value="2" checked> 2° Anno</label>
                            <label><input type="checkbox" class="level-checkbox" value="3" checked> 3° Anno</label>
                            <label><input type="checkbox" class="level-checkbox" value="4"> 4° Anno</label>
                            <label><input type="checkbox" class="level-checkbox" value="5"> 5° Anno</label>
                        </div>
                        <p class="help-text">Seleziona i livelli presenti nella tua scuola</p>
                    </div>
                    
                    <button type="button" class="btn btn-secondary" id="generate-classes-btn">
                        <span class="material-symbols-outlined">auto_awesome</span>
                        Genera Classi Automaticamente
                    </button>
                    
                    <div id="generated-classes-preview" style="display: none; margin-top: 16px;">
                        <h4>Classi Generate</h4>
                        <p class="help-text">Deseleziona le classi che non insegni:</p>
                        <div id="generated-classes-list" class="checkbox-group">
                            <!-- Generated classes will appear here -->
                        </div>
                    </div>
                    
                    <button type="submit" class="btn btn-primary" style="margin-top: 16px;">
                        <span class="material-symbols-outlined">save</span>
                        Salva Classi Selezionate
                    </button>
                </form>
                <p class="help-text" style="margin-top: 16px;">
                    💡 <strong>Suggerimento:</strong> Puoi anche gestire manualmente le classi dalla sezione <a href="#" onclick="window.app.switchTab('classes'); return false;">Gestione Classi</a>
                </p>
            </div>
            
            <!-- AI Configuration Section (NEW: Enhanced with privacy and validation) -->
            <div class="settings-section" data-settings-section="privacy">
                <h3>🤖 Configurazione Agente IA</h3>
                <form id="ai-settings-form">
                    <div class="form-group">
                        <label for="ai-api-key-input">Chiave API IA (Opzionale)</label>
                        <input type="password" id="ai-api-key-input" placeholder="sk-or-v1-...">
                        <button type="button" class="btn btn-sm btn-secondary" id="toggle-api-key-visibility" style="margin-top: 8px;">
                            <span class="material-symbols-outlined">visibility</span>
                            Mostra/Nascondi
                        </button>
                        <p class="help-text">
                            <strong>🔒 Privacy:</strong> La tua chiave API viene salvata localmente nel tuo browser e non viene mai condivisa con terze parti.
                            Inserisci la tua chiave API di OpenRouter per abilitare le funzionalità IA avanzate.
                            <a href="https://openrouter.ai/keys" target="_blank" rel="noopener">Ottieni una chiave API</a>
                        </p>
                        <div id="api-key-status" style="margin-top: 8px; display: none;">
                            <!-- Validation status will appear here -->
                        </div>
                    </div>
                    
                    <div class="form-group">
                        <label for="ai-model-select">Modello IA</label>
                        <select id="ai-model-select">
                            <option value="gpt-3.5-turbo">GPT-3.5 Turbo (Veloce ed Economico)</option>
                            <option value="gpt-4">GPT-4 (Più Accurato)</option>
                            <option value="claude-2">Claude 2</option>
                            <option value="llama-2-70b">Llama 2 70B</option>
                        </select>
                        <p class="help-text">Seleziona il modello IA da utilizzare per le funzionalità avanzate</p>
                    </div>
                    
                    <button type="submit" class="btn btn-primary">
                        <span class="material-symbols-outlined">save</span>
                        Salva Impostazioni IA
                    </button>
                </form>
                <p class="help-text" style="margin-top: 16px; padding: 12px; background: #fff3cd; border-radius: 8px; border-left: 4px solid #ffc107;">
                    ⚠️ <strong>Nota:</strong> Senza una chiave API, l'assistente IA funzionerà in modalità simulata con risposte predefinite.
                </p>
            </div>
            
            <!-- Schedule Configuration Section -->
            <div class="settings-section">
                <h3>📅 Configurazione Orario</h3>
                <form id="schedule-settings-form">
                    <div class="form-group">
                        <label for="schedule-hours-per-day">Ore di lezione al giorno</label>
                        <input type="number" id="schedule-hours-per-day" min="1" max="12" value="6" required>
                        <p class="help-text">Numero di ore di lezione per ogni giorno lavorativo</p>
                    </div>
                    
                    <div class="form-group">
                        <label for="schedule-start-time">Orario inizio lezioni</label>
                        <input type="time" id="schedule-start-time" value="08:00" required>
                        <p class="help-text">Ora di inizio delle lezioni</p>
                    </div>
                    
                    <div class="form-group">
                        <label>Giorni lavorativi</label>
                        <div class="checkbox-group">
                            <label><input type="checkbox" id="schedule-day-1" value="1" checked> Lunedì</label>
                            <label><input type="checkbox" id="schedule-day-2" value="2" checked> Martedì</label>
                            <label><input type="checkbox" id="schedule-day-3" value="3" checked> Mercoledì</label>
                            <label><input type="checkbox" id="schedule-day-4" value="4" checked> Giovedì</label>
                            <label><input type="checkbox" id="schedule-day-5" value="5" checked> Venerdì</label>
                            <label><input type="checkbox" id="schedule-day-6" value="6"> Sabato</label>
                            <label><input type="checkbox" id="schedule-day-0" value="0"> Domenica</label>
                        </div>
                        <p class="help-text">Seleziona i giorni della settimana in cui si svolgono le lezioni</p>
                    </div>
                    
                    <button type="submit" class="btn btn-primary">
                        <span class="material-symbols-outlined">save</span>
                        Salva Impostazioni Orario
                    </button>
                </form>
            </div>
            
            <!-- AI Agent FAB Settings -->
            <div class="settings-section">
                <h3>🤖 Agente IA Floating</h3>
                <div class="form-group">
                    <label>
                        <input type="checkbox" id="ai-fab-enabled-checkbox" checked>
                        Mostra Agente IA Floating
                    </label>
                    <p class="help-text">Attiva o disattiva il pulsante floating dell'Agente IA visibile su tutte le pagine.</p>
                </div>
                <button id="reset-ai-fab-position-btn" class="btn btn-secondary" style="margin-top: 10px;">
                    <span class="material-symbols-outlined">refresh</span>
                    Ripristina Posizione Agente IA
                </button>
                <p class="help-text">Riporta il pulsante floating alla posizione predefinita (in basso a destra).</p>
            </div>

            <!-- Notification Settings -->
            <div class="settings-section" data-settings-section="notifications">
                <h3>🔔 Impostazioni Notifiche</h3>
                <form id="notification-settings-form">
                    <div class="form-group">
                        <label><strong>Modalità di Notifica</strong></label>
                        <div class="checkbox-group">
                            <label>
                                <input type="checkbox" id="notification-enable-inapp" checked>
                                Notifiche In-App (toast/popup)
                            </label>
                            <label>
                                <input type="checkbox" id="notification-enable-push">
                                Notifiche Push (browser)
                            </label>
                            <label>
                                <input type="checkbox" id="notification-enable-email">
                                Notifiche Email (simulato)
                            </label>
                        </div>
                        <p class="help-text">Scegli come ricevere le notifiche dall'applicazione</p>
                    </div>

                    <div class="form-group">
                        <label><strong>Tipi di Notifiche</strong></label>
                        <div class="checkbox-group">
                            <label>
                                <input type="checkbox" id="notification-deadlines" checked>
                                ⏰ Scadenze imminenti
                            </label>
                            <label>
                                <input type="checkbox" id="notification-schedule-changes" checked>
                                📅 Cambi orario
                            </label>
                            <label>
                                <input type="checkbox" id="notification-new-documents" checked>
                                📄 Nuovi documenti
                            </label>
                            <label>
                                <input type="checkbox" id="notification-smart-suggestions" checked>
                                💡 Suggerimenti smart
                            </label>
                            <label>
                                <input type="checkbox" id="notification-institutional" checked>
                                🏫 Impegni istituzionali
                            </label>
                        </div>
                        <p class="help-text">Seleziona quali tipi di eventi devono generare notifiche</p>
                    </div>

                    <button type="submit" class="btn btn-primary">
                        <span class="material-symbols-outlined">save</span>
                        Salva Preferenze Notifiche
                    </button>
                </form>
            </div>
            
            <!-- Advanced Settings TODO -->
            <div class="settings-section">
                <h3>⚙️ Impostazioni Avanzate</h3>
                <p class="help-text" style="padding: 12px; background: #e3f2fd; border-radius: 8px; border-left: 4px solid #2196f3;">
                    📝 <strong>TODO:</strong> Le seguenti funzionalità saranno disponibili in versioni future:
                </p>
                <ul class="help-text" style="margin-left: 20px; margin-top: 8px;">
                    <li>Import/Export configurazioni tramite API esterna</li>
                    <li>Sincronizzazione calendario con Google Calendar/Outlook</li>
                    <li>Notifiche push personalizzate</li>
                    <li>Automazione pianificazione lezioni con IA</li>
                    <li>Integrazione con registro elettronico</li>
                    <li>Backup automatico su cloud</li>
                    <li>Modalità collaborativa per team docenti</li>
                </ul>
            </div>
            
            <!-- Backup/Restore Section -->
            <div class="settings-section" data-settings-section="backup">
                <h3>💾 Backup e Ripristino</h3>
                <div class="backup-section">
                    <p class="help-text">Esporta i tuoi dati per creare un backup o importa un backup precedente.</p>
                    <div class="form-actions" style="margin-top: 16px;">
                        <button class="btn btn-primary">
                            <span class="material-symbols-outlined">download</span>
                            Esporta Backup
                        </button>
                        <button class="btn btn-secondary">
                            <span class="material-symbols-outlined">upload</span>
                            Importa Backup
                        </button>
                    </div>
                </div>
            </div>
            
            <!-- Troubleshooting Section -->
            <div class="settings-section">
                <h3>🔧 Risoluzione Problemi</h3>
                <button id="clear-all-data-btn" class="btn btn-danger">
                    <span class="material-symbols-outlined">delete_forever</span>
                    Cancella Tutti i Dati
                </button>
                <p class="help-text">⚠️ Questa azione cancellerà tutti i tuoi dati salvati e ripristinerà l'app allo stato iniziale.</p>
            </div>
        </div>

        <!-- Backup/Restore Tab -->
        <div id="backupRestore" class="tab-content">
            <h2>Backup e Ripristino</h2>
            <div class="backup-section">
                <button class="btn btn-primary">Esporta Backup</button>
                <button class="btn btn-secondary">Importa Backup</button>
            </div>
        </div>

        <!-- Help Tab -->
        <div id="help" class="tab-content">
            <h2>Aiuto</h2>
            <div class="help-section">
                <h3>Guide Rapide</h3>
                <ul>
                    <li>Come creare una nuova classe</li>
                    <li>Come aggiungere studenti</li>
                    <li>Come pianificare lezioni</li>
                    <li>Come utilizzare l'assistente IA</li>
                </ul>
                
                <h3>Risoluzione Problemi</h3>
                <p>Se l'app non funziona correttamente:</p>
                <ol>
                    <li>Prova a ricaricare la pagina (F5)</li>
                    <li>Controlla la console del browser per errori</li>
                    <li>Se i dati sono corrotti, vai in Impostazioni e usa "Cancella Tutti i Dati"</li>
                    <li>Assicurati che il localStorage del browser sia abilitato</li>
                </ol>
                
                <h3>Informazioni</h3>
                <p>Docente++ v1.1.0 (Refactored)</p>
                <p>App web per la gestione della didattica</p>
            </div>
        </div>
    </main>

    <!-- Class Modal -->
    <div id="class-modal" class="modal" style="display: none;">
        <div class="modal-content">
            <h2>Gestione Classe</h2>
            <form id="class-modal-form">
                <div class="form-group">
                    <label for="class-modal-name">Nome Classe *</label>
                    <input type="text" id="class-modal-name" name="name" required placeholder="es. 3A, 5B">
                </div>
                <div class="form-group">
                    <label for="class-modal-schoolYear">Anno Scolastico</label>
                    <input type="text" id="class-modal-schoolYear" name="schoolYear" placeholder="es. 2024/2025">
                </div>
                <div class="form-group">
                    <label for="class-modal-description">Descrizione</label>
                    <textarea id="class-modal-description" name="description" rows="3"></textarea>
                </div>
                <div class="form-actions">
                    <button type="submit" class="btn btn-primary">Salva</button>
                    <button type="button" class="btn btn-secondary" onclick="window.app.hideModal('class-modal')">Annulla</button>
                </div>
            </form>
        </div>
    </div>

    <!-- Student Modal -->
    <div id="student-modal" class="modal" style="display: none;">
        <div class="modal-content">
            <h2>Gestione Studente</h2>
            <form id="student-modal-form">
                <div class="form-group">
                    <label for="student-modal-firstName">Nome *</label>
                    <input type="text" id="student-modal-firstName" name="firstName" required>
                </div>
                <div class="form-group">
                    <label for="student-modal-lastName">Cognome *</label>
                    <input type="text" id="student-modal-lastName" name="lastName" required>
                </div>
                <div class="form-group">
                    <label for="student-modal-email">Email</label>
                    <input type="email" id="student-modal-email" name="email">
                </div>
                <div class="form-group">
                    <label for="student-modal-classId">Classe</label>
                    <select id="student-modal-classId" name="classId">
                        <option value="">-- Nessuna classe --</option>
                    </select>
                </div>
                <div class="form-group">
                    <label for="student-modal-birthDate">Data di Nascita</label>
                    <input type="date" id="student-modal-birthDate" name="birthDate">
                </div>
                <div class="form-group">
                    <label for="student-modal-notes">Note</label>
                    <textarea id="student-modal-notes" name="notes" rows="3"></textarea>
                </div>
                <div class="form-actions">
                    <button type="submit" class="btn btn-primary">Salva</button>
                    <button type="button" class="btn btn-secondary" onclick="window.app.hideModal('student-modal')">Annulla</button>
                </div>
            </form>
        </div>
    </div>

    <!-- Lesson Modal -->
    <div id="lesson-modal" class="modal" style="display: none;">
        <div class="modal-content">
            <h2>Gestione Lezione</h2>
            <form id="lesson-modal-form">
                <div class="form-group">
                    <label for="lesson-modal-title">Titolo *</label>
                    <input type="text" id="lesson-modal-title" name="title" required>
                </div>
                <div class="form-group">
                    <label for="lesson-modal-subject">Materia *</label>
                    <select id="lesson-modal-subject" name="subject" required>
                        <option value="">-- Seleziona --</option>
                    </select>
                </div>
                <div class="form-group">
                    <label for="lesson-modal-date">Data *</label>
                    <input type="date" id="lesson-modal-date" name="date" required>
                </div>
                <div class="form-group">
                    <label for="lesson-modal-time">Ora</label>
                    <input type="time" id="lesson-modal-time" name="time" value="09:00">
                </div>
                <div class="form-group">
                    <label for="lesson-modal-classId">Classe</label>
                    <select id="lesson-modal-classId" name="classId">
                        <option value="">-- Nessuna classe --</option>
                    </select>
                </div>
                <div class="form-group">
                    <label for="lesson-modal-description">Descrizione</label>
                    <textarea id="lesson-modal-description" name="description" rows="4"></textarea>
                </div>
                <div class="form-actions">
                    <button type="submit" class="btn btn-primary">Salva</button>
                    <button type="button" class="btn btn-secondary" onclick="window.app.hideModal('lesson-modal')">Annulla</button>
                </div>
            </form>
        </div>
    </div>

    <!-- Activity Modal -->
    <div id="activity-modal" class="modal" style="display: none;">
        <div class="modal-content">
            <h2>Gestione Attività</h2>
            <form id="activity-modal-form">
                <div class="form-group">
                    <label for="activity-modal-title">Titolo *</label>
                    <input type="text" id="activity-modal-title" name="title" required>
                </div>
                <div class="form-group">
                    <label for="activity-modal-type">Tipo *</label>
                    <select id="activity-modal-type" name="type" required>
                        <option value="">-- Seleziona --</option>
                        <option value="Compito">Compito</option>
                        <option value="Verifica">Verifica</option>
                        <option value="Progetto">Progetto</option>
                        <option value="Laboratorio">Laboratorio</option>
                        <option value="Esercitazione">Esercitazione</option>
                    </select>
                </div>
                <div class="form-group">
                    <label for="activity-modal-date">Data *</label>
                    <input type="date" id="activity-modal-date" name="date" required>
                </div>
                <div class="form-group">
                    <label for="activity-modal-status">Stato</label>
                    <select id="activity-modal-status" name="status">
                        <option value="pianificata">Pianificata</option>
                        <option value="in corso">In corso</option>
                        <option value="completata">Completata</option>
                    </select>
                </div>
                <div class="form-group">
                    <label for="activity-modal-classId">Classe</label>
                    <select id="activity-modal-classId" name="classId">
                        <option value="">-- Nessuna classe --</option>
                    </select>
                </div>
                <div class="form-group">
                    <label for="activity-modal-description">Descrizione</label>
                    <textarea id="activity-modal-description" name="description" rows="4"></textarea>
                </div>
                <div class="form-actions">
                    <button type="submit" class="btn btn-primary">Salva</button>
                    <button type="button" class="btn btn-secondary" onclick="window.app.hideModal('activity-modal')">Annulla</button>
                </div>
            </form>
        </div>
    </div>

    <!-- Evaluation Modal -->
    <div id="evaluation-modal" class="modal" style="display: none;">
        <div class="modal-content">
            <h2>Gestione Valutazione</h2>
            <form id="evaluation-modal-form">
                <div class="form-group">
                    <label for="evaluation-modal-studentId">Studente *</label>
                    <select id="evaluation-modal-studentId" name="studentId" required>
                        <option value="">-- Seleziona --</option>
                    </select>
                </div>
                <div class="form-group">
                    <label for="evaluation-modal-activityId">Attività *</label>
                    <select id="evaluation-modal-activityId" name="activityId" required>
                        <option value="">-- Seleziona --</option>
                    </select>
                </div>
                <div class="form-group">
                    <label for="evaluation-modal-grade">Voto</label>
                    <input type="text" id="evaluation-modal-grade" name="grade" placeholder="es. 8, 9/10, Ottimo">
                </div>
                <div class="form-group">
                    <label for="evaluation-modal-date">Data</label>
                    <input type="date" id="evaluation-modal-date" name="date">
                </div>
                <div class="form-group">
                    <label for="evaluation-modal-comment">Commento</label>
                    <textarea id="evaluation-modal-comment" name="comment" rows="4"></textarea>
                </div>
                <div class="form-actions">
                    <button type="submit" class="btn btn-primary">Salva</button>
                    <button type="button" class="btn btn-secondary" onclick="window.app.hideModal('evaluation-modal')">Annulla</button>
                </div>
            </form>
        </div>
    </div>

    <!-- Event Modal -->
    <div id="event-modal" class="modal" style="display: none;">
        <div class="modal-content">
            <h2>Gestione Evento</h2>
            <form id="event-modal-form">
                <div class="form-group">
                    <label for="event-modal-title">Titolo *</label>
                    <input type="text" id="event-modal-title" name="title" required placeholder="Es: Lezione di Matematica">
                </div>
                <div class="form-group">
                    <label for="event-modal-type">Tipo *</label>
                    <select id="event-modal-type" name="type" required>
                        <option value="">-- Seleziona Tipo --</option>
                        <option value="lezione">📚 Lezione</option>
                        <option value="compito">📝 Compito</option>
                        <option value="verifica">✏️ Verifica</option>
                        <option value="progetto">📊 Progetto</option>
                        <option value="evento">📅 Evento</option>
                        <option value="riunione">👥 Riunione</option>
                        <option value="laboratorio">🔬 Laboratorio</option>
                        <option value="gita">🚌 Gita</option>
                    </select>
                </div>
                <div class="form-group">
                    <label for="event-modal-start-date">Data Inizio *</label>
                    <input type="date" id="event-modal-start-date" name="startDate" required>
                </div>
                <div class="form-group">
                    <label for="event-modal-start-time">Ora Inizio *</label>
                    <input type="time" id="event-modal-start-time" name="startTime" required value="09:00">
                </div>
                <div class="form-group">
                    <label for="event-modal-end-date">Data Fine</label>
                    <input type="date" id="event-modal-end-date" name="endDate">
                </div>
                <div class="form-group">
                    <label for="event-modal-end-time">Ora Fine</label>
                    <input type="time" id="event-modal-end-time" name="endTime" value="10:00">
                </div>
                <div class="form-group">
                    <label for="event-modal-classId">Classe</label>
                    <select id="event-modal-classId" name="classId">
                        <option value="">-- Nessuna classe --</option>
                    </select>
                </div>
                <div class="form-group">
                    <label for="event-modal-note">Note</label>
                    <textarea id="event-modal-note" name="note" rows="4" placeholder="Aggiungi dettagli, materiali, preparazione..."></textarea>
                </div>
                <div class="form-group">
                    <label>
                        <input type="checkbox" id="event-modal-linkedToOrario" name="linkedToOrario">
                        Collegato all'orario
                    </label>
                </div>
                <div class="form-actions">
                    <button type="submit" class="btn btn-primary">
                        <span class="material-symbols-outlined">save</span>
                        Salva
                    </button>
                    <button type="button" class="btn btn-secondary" onclick="window.app.hideModal('event-modal')">Annulla</button>
                </div>
            </form>
        </div>
    </div>

    <!-- Theme Picker Dialog -->
    <div id="theme-picker-dialog" class="modal theme-picker-modal" style="display: none;">
        <div class="modal-content theme-picker-content">
            <h2>Personalizza Tema</h2>
            <form id="theme-picker-form">
                <!-- Theme Mode Selection -->
                <div class="theme-section">
                    <h3>Modalità Tema</h3>
                    <div class="theme-options">
                        <label class="theme-option">
                            <input type="radio" name="theme" value="light" id="theme-light">
                            <span class="theme-option-content">
                                <span class="material-symbols-outlined">light_mode</span>
                                <span class="theme-option-text">
                                    <strong>Chiaro</strong>
                                    <small>Tema luminoso per ambienti ben illuminati</small>
                                </span>
                            </span>
                        </label>
                        <label class="theme-option">
                            <input type="radio" name="theme" value="dark" id="theme-dark">
                            <span class="theme-option-content">
                                <span class="material-symbols-outlined">dark_mode</span>
                                <span class="theme-option-text">
                                    <strong>Scuro</strong>
                                    <small>Tema scuro per ridurre l'affaticamento degli occhi</small>
                                </span>
                            </span>
                        </label>
                        <label class="theme-option">
                            <input type="radio" name="theme" value="auto" id="theme-auto" checked>
                            <span class="theme-option-content">
                                <span class="material-symbols-outlined">contrast</span>
                                <span class="theme-option-text">
                                    <strong>Automatico (Dinamico)</strong>
                                    <small>Segue le impostazioni del sistema operativo</small>
                                </span>
                            </span>
                        </label>
                    </div>
                </div>
                
                <!-- Theme Color Selection -->
                <div class="theme-section">
                    <h3>Colore Principale</h3>
                    <p class="theme-description">Scegli il colore principale dell'interfaccia</p>
                    <div class="theme-color-options">
                        <label class="theme-color-option">
                            <input type="radio" name="themeColor" value="purple" id="color-purple" checked>
                            <span class="theme-color-swatch" style="background: #6750A4;" title="Viola (Predefinito)"></span>
                        </label>
                        <label class="theme-color-option">
                            <input type="radio" name="themeColor" value="blue" id="color-blue">
                            <span class="theme-color-swatch" style="background: #1976D2;" title="Blu"></span>
                        </label>
                        <label class="theme-color-option">
                            <input type="radio" name="themeColor" value="green" id="color-green">
                            <span class="theme-color-swatch" style="background: #388E3C;" title="Verde"></span>
                        </label>
                        <label class="theme-color-option">
                            <input type="radio" name="themeColor" value="red" id="color-red">
                            <span class="theme-color-swatch" style="background: #C62828;" title="Rosso"></span>
                        </label>
                        <label class="theme-color-option">
                            <input type="radio" name="themeColor" value="orange" id="color-orange">
                            <span class="theme-color-swatch" style="background: #EF6C00;" title="Arancione"></span>
                        </label>
                        <label class="theme-color-option">
                            <input type="radio" name="themeColor" value="teal" id="color-teal">
                            <span class="theme-color-swatch" style="background: #00796B;" title="Teal"></span>
                        </label>
                        <label class="theme-color-option">
                            <input type="radio" name="themeColor" value="indigo" id="color-indigo">
                            <span class="theme-color-swatch" style="background: #303F9F;" title="Indigo"></span>
                        </label>
                        <label class="theme-color-option">
                            <input type="radio" name="themeColor" value="lilla" id="color-lilla">
                            <span class="theme-color-swatch" style="background: #9C27B0;" title="Lilla"></span>
                        </label>
                        <label class="theme-color-option">
                            <input type="radio" name="themeColor" value="pink" id="color-pink">
                            <span class="theme-color-swatch" style="background: #C2185B;" title="Rosa"></span>
                        </label>
                    </div>
                </div>
                
                <!-- Live Preview Section -->
                <div class="theme-section theme-preview-section">
                    <h3>Anteprima dal Vivo</h3>
                    <p class="theme-description">Vedi come appare il tema selezionato</p>
                    <div class="theme-preview-container" id="theme-preview">
                        <!-- Preview Card -->
                        <div class="preview-card">
                            <div class="preview-card-header">
                                <span class="material-symbols-outlined">palette</span>
                                <h4>Esempio Card</h4>
                            </div>
                            <div class="preview-card-content">
                                <p>Questo è un esempio di come apparirà il contenuto con il tema selezionato.</p>
                                <div class="preview-buttons">
                                    <button class="preview-btn preview-btn-primary">Pulsante Primario</button>
                                    <button class="preview-btn preview-btn-secondary">Pulsante Secondario</button>
                                </div>
                            </div>
                        </div>
                        
                        <!-- Preview Text -->
                        <div class="preview-text-samples">
                            <div class="preview-text-primary">Testo Primario</div>
                            <div class="preview-text-secondary">Testo Secondario</div>
                        </div>
                        
                        <!-- Preview Surface -->
                        <div class="preview-surface">
                            <span class="material-symbols-outlined">info</span>
                            <span>Superficie con icona</span>
                        </div>
                    </div>
                </div>
                
                <div class="form-actions">
                    <button type="button" class="btn btn-secondary" id="theme-cancel-btn">Annulla</button>
                    <button type="submit" class="btn btn-primary" id="theme-apply-btn">Applica</button>
                </div>
            </form>
        </div>
    </div>

    <!-- AI Agent Floating Action Button (FAB) -->
    <button id="ai-fab" class="ai-fab" title="Apri Agente IA Contestuale" aria-label="Apri Agente IA Contestuale">
        <span class="material-symbols-outlined">smart_toy</span>
    </button>

    <!-- AI Agent Modal -->
    <div id="ai-agent-modal" class="modal" style="display: none;">
        <div class="modal-content ai-agent-content">
            <h2>🤖 Agente IA - Assistenza Contestuale</h2>
            <div class="ai-agent-body">
                <!-- Context Info Section -->
                <div class="ai-context-info">
                    <p><strong>Sezione attiva:</strong> <span id="ai-current-section">Dashboard</span></p>
                    <p>L'agente IA fornisce suggerimenti specifici per questa sezione dell'applicazione.</p>
                </div>

                <!-- Contextual Suggestions Section -->
                <div class="ai-agent-suggestions">
                    <p><strong>💡 Suggerimenti Contestuali:</strong></p>
                    <div id="ai-suggestions-buttons">
                        <!-- Suggestions will be populated dynamically based on context -->
                    </div>
                </div>

                <!-- User Prompt Input -->
                <div class="form-group">
                    <label for="ai-prompt-input"><strong>Chiedi all'Agente IA:</strong></label>
                    <textarea id="ai-prompt-input" rows="3" placeholder="Es: Suggerisci le attività prioritarie per oggi..."></textarea>
                    <button class="btn btn-primary" id="ai-submit-prompt" style="margin-top: 10px;">
                        <span class="material-symbols-outlined">send</span>
                        Invia Richiesta
                    </button>
                </div>

                <!-- AI Output Area (stub) -->
                <div class="ai-agent-results" id="ai-output-section" style="display: none;">
                    <h4>📋 Risposta Agente IA</h4>
                    <div id="ai-agent-results-content">
                        <!-- AI response will be populated here -->
                    </div>
                    <!-- TODO: Add proposed actions section when API integration is complete -->
                    <div class="ai-agent-actions" id="ai-proposed-actions-section" style="display: none;">
                        <h5>🎯 Azioni Proposte</h5>
                        <div id="ai-agent-proposed-actions">
                            <!-- Proposed actions will be populated here -->
                        </div>
                    </div>
                </div>
            </div>
            <div class="form-actions">
                <button class="btn btn-secondary" onclick="window.app.closeAIAgentModal()">Chiudi</button>
            </div>
        </div>
    </div>

    <!-- Icon Component -->
    <script src="js/icons.js"></script>
    
    <!-- MD3 Theme Hook (runtime theme integration) -->
    <script type="module" src="src/js/theme-hook.js"></script>
    
    <!-- Main App -->
    <script type="module" src="app.js"></script>

</body>
</html><|MERGE_RESOLUTION|>--- conflicted
+++ resolved
@@ -29,19 +29,9 @@
     
     <!-- Styles -->
     <link rel="stylesheet" href="styles.css">
-<<<<<<< HEAD
     <!-- MD3 Expressive Theme -->
     <link rel="stylesheet" href="src/styles/theme-md3-expressive.css">
     <link rel="stylesheet" href="src/styles/generated-md3-expressive.css">
-=======
-    <!-- MD3 Theme Styles -->
-    <link rel="stylesheet" href="src/styles/generated-md3-expressive.css">
-    <link rel="stylesheet" href="src/styles/theme-md3-expressive.css">
-    <!-- Common Page Styles -->
-    <link rel="stylesheet" href="src/styles/common-page.css">
-    <!-- Theme Switcher Component -->
-    <link rel="stylesheet" href="src/components/ThemeSwitcher.css">
->>>>>>> e2f66528
     <!-- Schedule Component Styles -->
     <link rel="stylesheet" href="css/schedule-theme.css">
     <link rel="stylesheet" href="css/schedule-component.css">
