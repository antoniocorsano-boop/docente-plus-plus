--- conflicted
+++ resolved
@@ -273,20 +273,14 @@
         
         <div class="menu-backdrop" id="menu-backdrop"></div>
 
-<<<<<<< HEAD
-        <!-- Dashboard Tab -->
-        <div id="dashboard" class="tab-content active">
-            <div class="tab-header">
-                <h2>Dashboard</h2>
-                <button class="help-btn" onclick="app.showContextualHelp('dashboard')" title="Aiuto">?</button>
-            </div>
-            <div class="class-selector-container">
-=======
         <!-- Home Tab -->
         <div id="home" class="tab-content active">
+            <div class="tab-header">
+                <h2>Home</h2>
+                <button class="help-btn" onclick="app.showContextualHelp('home')" title="Aiuto">?</button>
+            </div>
             <!-- Active Class Selector -->
             <div class="home-class-selector">
->>>>>>> 37b5c674
                 <label for="active-class-selector">🎯 Classe Attiva:</label>
                 <select id="active-class-selector" onchange="app.setActiveClass(this.value)">
                     <option value="">Seleziona una classe</option>
