--- conflicted
+++ resolved
@@ -253,11 +253,7 @@
                 
                 <!-- Quick Access Cards -->
                 <div class="landing-cards">
-<<<<<<< HEAD
                     <button class="landing-card landing-card-primary" onclick="window.location.href='in-classe.html'; return false;">
-=======
-                    <button class="landing-card landing-card-primary" onclick="window.app.openInClasse()">
->>>>>>> caba35c6
                         <span class="material-symbols-outlined landing-card-icon">school</span>
                         <h3>Entra in Classe</h3>
                         <p>Gestisci le tue classi e gli studenti</p>
